--- conflicted
+++ resolved
@@ -1,11 +1,7 @@
 {
   "name": "@tiptap/extension-heading",
   "description": "heading extension for tiptap",
-<<<<<<< HEAD
   "version": "2.1.0-rc.1",
-=======
-  "version": "2.0.3",
->>>>>>> 20359ee2
   "homepage": "https://tiptap.dev",
   "keywords": [
     "tiptap",
@@ -33,11 +29,7 @@
     "dist"
   ],
   "devDependencies": {
-<<<<<<< HEAD
     "@tiptap/core": "^2.1.0-rc.1"
-=======
-    "@tiptap/core": "^2.0.3"
->>>>>>> 20359ee2
   },
   "peerDependencies": {
     "@tiptap/core": "^2.0.0"
