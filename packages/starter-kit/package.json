--- conflicted
+++ resolved
@@ -1,11 +1,7 @@
 {
   "name": "@tiptap/starter-kit",
   "description": "starter kit for tiptap",
-<<<<<<< HEAD
-  "version": "2.0.0-beta.77",
-=======
   "version": "2.0.0-beta.80",
->>>>>>> c3cebfe7
   "homepage": "https://tiptap.dev",
   "keywords": [
     "tiptap",
@@ -25,11 +21,7 @@
     "dist"
   ],
   "dependencies": {
-<<<<<<< HEAD
-    "@tiptap/core": "^2.0.0-beta.81",
-=======
     "@tiptap/core": "^2.0.0-beta.84",
->>>>>>> c3cebfe7
     "@tiptap/extension-blockquote": "^2.0.0-beta.14",
     "@tiptap/extension-bold": "^2.0.0-beta.14",
     "@tiptap/extension-bullet-list": "^2.0.0-beta.14",
