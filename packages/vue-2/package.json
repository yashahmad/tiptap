{
  "name": "@tiptap/vue-2",
  "description": "Vue components for tiptap",
<<<<<<< HEAD
  "version": "2.2.2",
=======
  "version": "2.2.5",
>>>>>>> ee645c1e
  "homepage": "https://tiptap.dev",
  "keywords": [
    "tiptap",
    "tiptap vue components"
  ],
  "license": "MIT",
  "funding": {
    "type": "github",
    "url": "https://github.com/sponsors/ueberdosis"
  },
  "exports": {
    ".": {
      "types": "./dist/packages/vue-2/src/index.d.ts",
      "import": "./dist/index.js",
      "require": "./dist/index.cjs"
    }
  },
  "main": "dist/index.cjs",
  "module": "dist/index.js",
  "umd": "dist/index.umd.js",
  "types": "dist/packages/vue-2/src/index.d.ts",
  "type": "module",
  "files": [
    "src",
    "dist"
  ],
  "dependencies": {
<<<<<<< HEAD
    "@tiptap/extension-bubble-menu": "^2.2.2",
    "@tiptap/extension-floating-menu": "^2.2.2",
    "vue-ts-types": "^1.6.0"
  },
  "devDependencies": {
    "@tiptap/core": "^2.2.2",
    "@tiptap/pm": "^2.2.2",
=======
    "@tiptap/extension-bubble-menu": "^2.2.5",
    "@tiptap/extension-floating-menu": "^2.2.5",
    "vue-ts-types": "^1.6.0"
  },
  "devDependencies": {
    "@tiptap/core": "^2.2.5",
    "@tiptap/pm": "^2.2.5",
>>>>>>> ee645c1e
    "vue": "^2.6.0"
  },
  "peerDependencies": {
    "@tiptap/core": "^2.0.0",
    "@tiptap/pm": "^2.0.0",
    "vue": "^2.6.0"
  },
  "repository": {
    "type": "git",
    "url": "https://github.com/ueberdosis/tiptap",
    "directory": "packages/vue-2"
  },
  "sideEffects": false,
  "scripts": {
    "clean": "rm -rf dist",
    "build": "npm run clean && rollup -c"
  }
}<|MERGE_RESOLUTION|>--- conflicted
+++ resolved
@@ -1,11 +1,7 @@
 {
   "name": "@tiptap/vue-2",
   "description": "Vue components for tiptap",
-<<<<<<< HEAD
-  "version": "2.2.2",
-=======
   "version": "2.2.5",
->>>>>>> ee645c1e
   "homepage": "https://tiptap.dev",
   "keywords": [
     "tiptap",
@@ -33,15 +29,6 @@
     "dist"
   ],
   "dependencies": {
-<<<<<<< HEAD
-    "@tiptap/extension-bubble-menu": "^2.2.2",
-    "@tiptap/extension-floating-menu": "^2.2.2",
-    "vue-ts-types": "^1.6.0"
-  },
-  "devDependencies": {
-    "@tiptap/core": "^2.2.2",
-    "@tiptap/pm": "^2.2.2",
-=======
     "@tiptap/extension-bubble-menu": "^2.2.5",
     "@tiptap/extension-floating-menu": "^2.2.5",
     "vue-ts-types": "^1.6.0"
@@ -49,7 +36,6 @@
   "devDependencies": {
     "@tiptap/core": "^2.2.5",
     "@tiptap/pm": "^2.2.5",
->>>>>>> ee645c1e
     "vue": "^2.6.0"
   },
   "peerDependencies": {
