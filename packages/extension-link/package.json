--- conflicted
+++ resolved
@@ -39,13 +39,6 @@
     "@tiptap/core": "^2.0.0",
     "@tiptap/pm": "^2.0.0"
   },
-<<<<<<< HEAD
-  "peerDependencies": {
-    "@tiptap/core": "^2.0.0",
-    "@tiptap/pm": "^2.0.0"
-  },
-=======
->>>>>>> 8302d23c
   "repository": {
     "type": "git",
     "url": "https://github.com/ueberdosis/tiptap",
