--- conflicted
+++ resolved
@@ -162,34 +162,9 @@
   addPasteRules() {
     return [
       markPasteRule({
-<<<<<<< HEAD
-        find: (text, event) => {
-          const html = event?.clipboardData?.getData('text/html')
-
-          const foundLinks: PasteRuleMatch[] = []
-
-          if (html) {
-            const dom = new DOMParser().parseFromString(html, 'text/html')
-            const anchors = dom.querySelectorAll('a')
-
-            if (anchors.length) {
-              [...anchors].forEach(anchor => (foundLinks.push({
-                text: anchor.innerText,
-                data: {
-                  href: anchor.getAttribute('href'),
-                },
-                // get the index of the anchor inside the text
-                // and add the length of the anchor text
-                index: dom.body.innerText.indexOf(anchor.innerText) + anchor.innerText.length,
-              })))
-            }
-          }
-
-=======
         find: text => {
           const foundLinks: PasteRuleMatch[] = []
 
->>>>>>> ee645c1e
           if (text) {
             const links = find(text).filter(item => item.isLink)
 
