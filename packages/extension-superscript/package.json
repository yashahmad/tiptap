{
  "name": "@tiptap/extension-superscript",
  "description": "superscript extension for tiptap",
<<<<<<< HEAD
  "version": "2.2.0-rc.8",
=======
  "version": "2.3.2",
>>>>>>> 5ae2de2e
  "homepage": "https://tiptap.dev",
  "keywords": [
    "tiptap",
    "tiptap extension"
  ],
  "license": "MIT",
  "funding": {
    "type": "github",
    "url": "https://github.com/sponsors/ueberdosis"
  },
  "type": "module",
  "exports": {
    ".": {
      "types": "./dist/packages/extension-superscript/src/index.d.ts",
      "import": "./dist/index.js",
      "require": "./dist/index.cjs"
    }
  },
  "main": "dist/index.cjs",
  "module": "dist/index.js",
  "umd": "dist/index.umd.js",
  "types": "dist/packages/extension-superscript/src/index.d.ts",
  "files": [
    "src",
    "dist"
  ],
  "devDependencies": {
<<<<<<< HEAD
    "@tiptap/core": "^2.2.0-rc.8"
=======
    "@tiptap/core": "^2.3.2"
>>>>>>> 5ae2de2e
  },
  "peerDependencies": {
    "@tiptap/core": "^2.0.0"
  },
  "repository": {
    "type": "git",
    "url": "https://github.com/ueberdosis/tiptap",
    "directory": "packages/extension-superscript"
  },
  "scripts": {
    "clean": "rm -rf dist",
    "build": "npm run clean && rollup -c"
  }
}<|MERGE_RESOLUTION|>--- conflicted
+++ resolved
@@ -1,11 +1,7 @@
 {
   "name": "@tiptap/extension-superscript",
   "description": "superscript extension for tiptap",
-<<<<<<< HEAD
-  "version": "2.2.0-rc.8",
-=======
   "version": "2.3.2",
->>>>>>> 5ae2de2e
   "homepage": "https://tiptap.dev",
   "keywords": [
     "tiptap",
@@ -33,11 +29,7 @@
     "dist"
   ],
   "devDependencies": {
-<<<<<<< HEAD
-    "@tiptap/core": "^2.2.0-rc.8"
-=======
     "@tiptap/core": "^2.3.2"
->>>>>>> 5ae2de2e
   },
   "peerDependencies": {
     "@tiptap/core": "^2.0.0"
