{
  "name": "@tiptap/extension-superscript",
  "description": "superscript extension for tiptap",
  "version": "2.0.1",
  "homepage": "https://tiptap.dev",
  "keywords": [
    "tiptap",
    "tiptap extension"
  ],
  "license": "MIT",
  "funding": {
    "type": "github",
    "url": "https://github.com/sponsors/ueberdosis"
  },
  "type": "module",
  "exports": {
    ".": {
      "types": "./dist/packages/extension-superscript/src/index.d.ts",
      "import": "./dist/index.js",
      "require": "./dist/index.cjs"
    }
  },
  "main": "dist/index.cjs",
  "module": "dist/index.js",
  "umd": "dist/index.umd.js",
  "types": "dist/packages/extension-superscript/src/index.d.ts",
  "files": [
    "src",
    "dist"
  ],
  "devDependencies": {
<<<<<<< HEAD
    "@tiptap/core": "^2.0.0"
=======
    "@tiptap/core": "^2.0.1"
>>>>>>> 8302d23c
  },
  "peerDependencies": {
    "@tiptap/core": "^2.0.0"
  },
  "repository": {
    "type": "git",
    "url": "https://github.com/ueberdosis/tiptap",
    "directory": "packages/extension-superscript"
  },
  "scripts": {
    "clean": "rm -rf dist",
    "build": "npm run clean && rollup -c"
  }
}<|MERGE_RESOLUTION|>--- conflicted
+++ resolved
@@ -29,11 +29,7 @@
     "dist"
   ],
   "devDependencies": {
-<<<<<<< HEAD
-    "@tiptap/core": "^2.0.0"
-=======
     "@tiptap/core": "^2.0.1"
->>>>>>> 8302d23c
   },
   "peerDependencies": {
     "@tiptap/core": "^2.0.0"
