{
  "name": "@tiptap/vue-3",
  "description": "Vue components for tiptap",
<<<<<<< HEAD
  "version": "2.2.2",
=======
  "version": "2.2.5",
>>>>>>> ee645c1e
  "homepage": "https://tiptap.dev",
  "keywords": [
    "tiptap",
    "tiptap vue components"
  ],
  "license": "MIT",
  "funding": {
    "type": "github",
    "url": "https://github.com/sponsors/ueberdosis"
  },
  "exports": {
    ".": {
      "types": "./dist/packages/vue-3/src/index.d.ts",
      "import": "./dist/index.js",
      "require": "./dist/index.cjs"
    }
  },
  "main": "dist/index.cjs",
  "module": "dist/index.js",
  "umd": "dist/index.umd.js",
  "types": "dist/packages/vue-3/src/index.d.ts",
  "type": "module",
  "files": [
    "src",
    "dist"
  ],
  "dependencies": {
<<<<<<< HEAD
    "@tiptap/extension-bubble-menu": "^2.2.2",
    "@tiptap/extension-floating-menu": "^2.2.2"
  },
  "devDependencies": {
    "@tiptap/core": "^2.2.2",
    "@tiptap/pm": "^2.2.2",
=======
    "@tiptap/extension-bubble-menu": "^2.2.5",
    "@tiptap/extension-floating-menu": "^2.2.5"
  },
  "devDependencies": {
    "@tiptap/core": "^2.2.5",
    "@tiptap/pm": "^2.2.5",
>>>>>>> ee645c1e
    "vue": "^3.0.0"
  },
  "peerDependencies": {
    "@tiptap/core": "^2.0.0",
    "@tiptap/pm": "^2.0.0",
    "vue": "^3.0.0"
  },
  "repository": {
    "type": "git",
    "url": "https://github.com/ueberdosis/tiptap",
    "directory": "packages/vue-3"
  },
  "sideEffects": false,
  "scripts": {
    "clean": "rm -rf dist",
    "build": "npm run clean && rollup -c"
  }
}<|MERGE_RESOLUTION|>--- conflicted
+++ resolved
@@ -1,11 +1,7 @@
 {
   "name": "@tiptap/vue-3",
   "description": "Vue components for tiptap",
-<<<<<<< HEAD
-  "version": "2.2.2",
-=======
   "version": "2.2.5",
->>>>>>> ee645c1e
   "homepage": "https://tiptap.dev",
   "keywords": [
     "tiptap",
@@ -33,21 +29,12 @@
     "dist"
   ],
   "dependencies": {
-<<<<<<< HEAD
-    "@tiptap/extension-bubble-menu": "^2.2.2",
-    "@tiptap/extension-floating-menu": "^2.2.2"
-  },
-  "devDependencies": {
-    "@tiptap/core": "^2.2.2",
-    "@tiptap/pm": "^2.2.2",
-=======
     "@tiptap/extension-bubble-menu": "^2.2.5",
     "@tiptap/extension-floating-menu": "^2.2.5"
   },
   "devDependencies": {
     "@tiptap/core": "^2.2.5",
     "@tiptap/pm": "^2.2.5",
->>>>>>> ee645c1e
     "vue": "^3.0.0"
   },
   "peerDependencies": {
