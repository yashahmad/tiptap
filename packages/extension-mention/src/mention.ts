--- conflicted
+++ resolved
@@ -9,10 +9,7 @@
   renderLabel?: (props: { options: MentionOptions; node: ProseMirrorNode }) => string
   renderText: (props: { options: MentionOptions; node: ProseMirrorNode }) => string
   renderHTML: (props: { options: MentionOptions; node: ProseMirrorNode }) => DOMOutputSpec
-<<<<<<< HEAD
-=======
   deleteTriggerWithBackspace: boolean
->>>>>>> ee645c1e
   suggestion: Omit<SuggestionOptions, 'editor'>
 }
 
@@ -27,10 +24,7 @@
       renderText({ options, node }) {
         return `${options.suggestion.char}${node.attrs.label ?? node.attrs.id}`
       },
-<<<<<<< HEAD
-=======
       deleteTriggerWithBackspace: false,
->>>>>>> ee645c1e
       renderHTML({ options, node }) {
         return [
           'span',
