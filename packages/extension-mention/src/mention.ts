import { mergeAttributes, Node } from '@tiptap/core'
import { DOMOutputSpec, Node as ProseMirrorNode } from '@tiptap/pm/model'
import { PluginKey } from '@tiptap/pm/state'
import Suggestion, { SuggestionOptions } from '@tiptap/suggestion'

export type MentionOptions = {
  /**
   * The HTML attributes for a mention node.
   * @default {}
   * @example { class: 'foo' }
   */
  HTMLAttributes: Record<string, any>
<<<<<<< HEAD
  /** @deprecated use renderText and renderHTML instead  */
  renderLabel?: (props: { options: MentionOptions; node: ProseMirrorNode }) => string
  renderText: (props: { options: MentionOptions; node: ProseMirrorNode }) => string
  renderHTML: (props: { options: MentionOptions; node: ProseMirrorNode }) => DOMOutputSpec
=======

  /**
   * A function to render the label of a mention.
   * @deprecated use renderText and renderHTML instead
   * @param props The render props
   * @returns The label
   * @example ({ options, node }) => `${options.suggestion.char}${node.attrs.label ?? node.attrs.id}`
   */
  renderLabel?: (props: { options: MentionOptions; node: ProseMirrorNode }) => string

  /**
   * A function to render the text of a mention.
   * @param props The render props
   * @returns The text
   * @example ({ options, node }) => `${options.suggestion.char}${node.attrs.label ?? node.attrs.id}`
   */
  renderText: (props: { options: MentionOptions; node: ProseMirrorNode }) => string

  /**
   * A function to render the HTML of a mention.
   * @param props The render props
   * @returns The HTML as a ProseMirror DOM Output Spec
   * @example ({ options, node }) => ['span', { 'data-type': 'mention' }, `${options.suggestion.char}${node.attrs.label ?? node.attrs.id}`]
   */
  renderHTML: (props: { options: MentionOptions; node: ProseMirrorNode }) => DOMOutputSpec

  /**
   * Whether to delete the trigger character with backspace.
   * @default false
   */
  deleteTriggerWithBackspace: boolean

  /**
   * The suggestion options.
   * @default {}
   * @example { char: '@', pluginKey: MentionPluginKey, command: ({ editor, range, props }) => { ... } }
   */
>>>>>>> 5ae2de2e
  suggestion: Omit<SuggestionOptions, 'editor'>
}

/**
 * The plugin key for the mention plugin.
 * @default 'mention'
 */
export const MentionPluginKey = new PluginKey('mention')

/**
 * This extension allows you to insert mentions into the editor.
 * @see https://www.tiptap.dev/api/extensions/mention
 */
export const Mention = Node.create<MentionOptions>({
  name: 'mention',

  addOptions() {
    return {
      HTMLAttributes: {},
      renderText({ options, node }) {
        return `${options.suggestion.char}${node.attrs.label ?? node.attrs.id}`
      },
<<<<<<< HEAD
      renderHTML({ options, node }) {
        return [
          'span',
          this.HTMLAttributes,
=======
      deleteTriggerWithBackspace: false,
      renderHTML({ options, node }) {
        return [
          'span',
          mergeAttributes(this.HTMLAttributes, options.HTMLAttributes),
>>>>>>> 5ae2de2e
          `${options.suggestion.char}${node.attrs.label ?? node.attrs.id}`,
        ]
      },
      suggestion: {
        char: '@',
        pluginKey: MentionPluginKey,
        command: ({ editor, range, props }) => {
          // increase range.to by one when the next node is of type "text"
          // and starts with a space character
          const nodeAfter = editor.view.state.selection.$to.nodeAfter
          const overrideSpace = nodeAfter?.text?.startsWith(' ')

          if (overrideSpace) {
            range.to += 1
          }

          editor
            .chain()
            .focus()
            .insertContentAt(range, [
              {
                type: this.name,
                attrs: props,
              },
              {
                type: 'text',
                text: ' ',
              },
            ])
            .run()

          window.getSelection()?.collapseToEnd()
        },
        allow: ({ state, range }) => {
          const $from = state.doc.resolve(range.from)
          const type = state.schema.nodes[this.name]
          const allow = !!$from.parent.type.contentMatch.matchType(type)

          return allow
        },
      },
    }
  },

  group: 'inline',

  inline: true,

  selectable: false,

  atom: true,

  addAttributes() {
    return {
      id: {
        default: null,
        parseHTML: element => element.getAttribute('data-id'),
        renderHTML: attributes => {
          if (!attributes.id) {
            return {}
          }

          return {
            'data-id': attributes.id,
          }
        },
      },

      label: {
        default: null,
        parseHTML: element => element.getAttribute('data-label'),
        renderHTML: attributes => {
          if (!attributes.label) {
            return {}
          }

          return {
            'data-label': attributes.label,
          }
        },
      },
    }
  },

  parseHTML() {
    return [
      {
        tag: `span[data-type="${this.name}"]`,
      },
    ]
  },

  renderHTML({ node, HTMLAttributes }) {
    if (this.options.renderLabel !== undefined) {
      console.warn('renderLabel is deprecated use renderText and renderHTML instead')
      return [
        'span',
        mergeAttributes({ 'data-type': this.name }, this.options.HTMLAttributes, HTMLAttributes),
        this.options.renderLabel({
          options: this.options,
          node,
        }),
      ]
    }
<<<<<<< HEAD
    const html = this.options.renderHTML({
      options: this.options,
=======
    const mergedOptions = { ...this.options }

    mergedOptions.HTMLAttributes = mergeAttributes({ 'data-type': this.name }, this.options.HTMLAttributes, HTMLAttributes)
    const html = this.options.renderHTML({
      options: mergedOptions,
>>>>>>> 5ae2de2e
      node,
    })

    if (typeof html === 'string') {
      return [
        'span',
        mergeAttributes({ 'data-type': this.name }, this.options.HTMLAttributes, HTMLAttributes),
        html,
      ]
    }
    return html
  },

  renderText({ node }) {
    if (this.options.renderLabel !== undefined) {
      console.warn('renderLabel is deprecated use renderText and renderHTML instead')
      return this.options.renderLabel({
        options: this.options,
        node,
      })
    }
    return this.options.renderText({
      options: this.options,
      node,
    })
  },

  addKeyboardShortcuts() {
    return {
      Backspace: () => this.editor.commands.command(({ tr, state }) => {
        let isMention = false
        const { selection } = state
        const { empty, anchor } = selection

        if (!empty) {
          return false
        }

        state.doc.nodesBetween(anchor - 1, anchor, (node, pos) => {
          if (node.type.name === this.name) {
            isMention = true
            tr.insertText(
              this.options.deleteTriggerWithBackspace ? '' : this.options.suggestion.char || '',
              pos,
              pos + node.nodeSize,
            )

            return false
          }
        })

        return isMention
      }),
    }
  },

  addProseMirrorPlugins() {
    return [
      Suggestion({
        editor: this.editor,
        ...this.options.suggestion,
      }),
    ]
  },
})<|MERGE_RESOLUTION|>--- conflicted
+++ resolved
@@ -10,12 +10,6 @@
    * @example { class: 'foo' }
    */
   HTMLAttributes: Record<string, any>
-<<<<<<< HEAD
-  /** @deprecated use renderText and renderHTML instead  */
-  renderLabel?: (props: { options: MentionOptions; node: ProseMirrorNode }) => string
-  renderText: (props: { options: MentionOptions; node: ProseMirrorNode }) => string
-  renderHTML: (props: { options: MentionOptions; node: ProseMirrorNode }) => DOMOutputSpec
-=======
 
   /**
    * A function to render the label of a mention.
@@ -53,7 +47,6 @@
    * @default {}
    * @example { char: '@', pluginKey: MentionPluginKey, command: ({ editor, range, props }) => { ... } }
    */
->>>>>>> 5ae2de2e
   suggestion: Omit<SuggestionOptions, 'editor'>
 }
 
@@ -76,18 +69,11 @@
       renderText({ options, node }) {
         return `${options.suggestion.char}${node.attrs.label ?? node.attrs.id}`
       },
-<<<<<<< HEAD
-      renderHTML({ options, node }) {
-        return [
-          'span',
-          this.HTMLAttributes,
-=======
       deleteTriggerWithBackspace: false,
       renderHTML({ options, node }) {
         return [
           'span',
           mergeAttributes(this.HTMLAttributes, options.HTMLAttributes),
->>>>>>> 5ae2de2e
           `${options.suggestion.char}${node.attrs.label ?? node.attrs.id}`,
         ]
       },
@@ -192,16 +178,11 @@
         }),
       ]
     }
-<<<<<<< HEAD
-    const html = this.options.renderHTML({
-      options: this.options,
-=======
     const mergedOptions = { ...this.options }
 
     mergedOptions.HTMLAttributes = mergeAttributes({ 'data-type': this.name }, this.options.HTMLAttributes, HTMLAttributes)
     const html = this.options.renderHTML({
       options: mergedOptions,
->>>>>>> 5ae2de2e
       node,
     })
 
