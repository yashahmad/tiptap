import React from 'react'
import { useReactNodeView } from './useReactNodeView'

export interface NodeViewWrapperProps {
  [key: string]: any,
  as?: React.ElementType,
}

export const NodeViewWrapper: React.FC<NodeViewWrapperProps> = React.forwardRef((props, ref) => {
  const { onDragStart } = useReactNodeView()
  const Tag = props.as || 'div'

  return (
<<<<<<< HEAD
    <Tag
      {...props}
      ref={ref}
      data-node-view-wrapper=""
      onDragStart={onDragStart}
      style={{
        ...props.style,
        whiteSpace: 'normal',
      }}
    />
=======
      <Tag
        {...props}
        ref={ref}
        data-node-view-wrapper=""
        onDragStart={onDragStart}
        style={{
          ...props.style,
          whiteSpace: 'normal',
        }}
      />
>>>>>>> 15edaf05
  )
})<|MERGE_RESOLUTION|>--- conflicted
+++ resolved
@@ -11,18 +11,6 @@
   const Tag = props.as || 'div'
 
   return (
-<<<<<<< HEAD
-    <Tag
-      {...props}
-      ref={ref}
-      data-node-view-wrapper=""
-      onDragStart={onDragStart}
-      style={{
-        ...props.style,
-        whiteSpace: 'normal',
-      }}
-    />
-=======
       <Tag
         {...props}
         ref={ref}
@@ -33,6 +21,5 @@
           whiteSpace: 'normal',
         }}
       />
->>>>>>> 15edaf05
   )
 })