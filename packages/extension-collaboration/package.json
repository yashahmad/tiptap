{
  "name": "@tiptap/extension-collaboration",
  "description": "collaboration extension for tiptap",
<<<<<<< HEAD
  "version": "2.2.2",
=======
  "version": "2.2.5",
>>>>>>> ee645c1e
  "homepage": "https://tiptap.dev",
  "keywords": [
    "tiptap",
    "tiptap extension"
  ],
  "license": "MIT",
  "funding": {
    "type": "github",
    "url": "https://github.com/sponsors/ueberdosis"
  },
  "type": "module",
  "exports": {
    ".": {
      "types": "./dist/packages/extension-collaboration/src/index.d.ts",
      "import": "./dist/index.js",
      "require": "./dist/index.cjs"
    }
  },
  "main": "dist/index.cjs",
  "module": "dist/index.js",
  "umd": "dist/index.umd.js",
  "types": "dist/packages/extension-collaboration/src/index.d.ts",
  "files": [
    "src",
    "dist"
  ],
  "devDependencies": {
<<<<<<< HEAD
    "@tiptap/core": "^2.2.2",
    "@tiptap/pm": "^2.2.2",
=======
    "@tiptap/core": "^2.2.5",
    "@tiptap/pm": "^2.2.5",
>>>>>>> ee645c1e
    "y-prosemirror": "^1.2.1"
  },
  "peerDependencies": {
    "@tiptap/core": "^2.0.0",
    "@tiptap/pm": "^2.0.0",
    "y-prosemirror": "^1.2.1"
  },
  "repository": {
    "type": "git",
    "url": "https://github.com/ueberdosis/tiptap",
    "directory": "packages/extension-collaboration"
  },
  "scripts": {
    "clean": "rm -rf dist",
    "build": "npm run clean && rollup -c"
  }
}<|MERGE_RESOLUTION|>--- conflicted
+++ resolved
@@ -1,11 +1,7 @@
 {
   "name": "@tiptap/extension-collaboration",
   "description": "collaboration extension for tiptap",
-<<<<<<< HEAD
-  "version": "2.2.2",
-=======
   "version": "2.2.5",
->>>>>>> ee645c1e
   "homepage": "https://tiptap.dev",
   "keywords": [
     "tiptap",
@@ -33,13 +29,8 @@
     "dist"
   ],
   "devDependencies": {
-<<<<<<< HEAD
-    "@tiptap/core": "^2.2.2",
-    "@tiptap/pm": "^2.2.2",
-=======
     "@tiptap/core": "^2.2.5",
     "@tiptap/pm": "^2.2.5",
->>>>>>> ee645c1e
     "y-prosemirror": "^1.2.1"
   },
   "peerDependencies": {
