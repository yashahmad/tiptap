import { Extension } from '@tiptap/core'
import { EditorView } from '@tiptap/pm/view'
import {
  redo,
  undo,
  ySyncPlugin,
  yUndoPlugin,
  yUndoPluginKey,
} from 'y-prosemirror'
import { UndoManager } from 'yjs'

type YSyncOpts = Parameters<typeof ySyncPlugin>[1]

declare module '@tiptap/core' {
  interface Commands<ReturnType> {
    collaboration: {
      /**
       * Undo recent changes
       */
      undo: () => ReturnType,
      /**
       * Reapply reverted changes
       */
      redo: () => ReturnType,
    }
  }
}

export interface CollaborationOptions {
  /**
   * An initialized Y.js document.
   */
  document: any,
  /**
   * Name of a Y.js fragment, can be changed to sync multiple fields with one Y.js document.
   */
  field: string,
  /**
   * A raw Y.js fragment, can be used instead of `document` and `field`.
   */
  fragment: any,
  /**
   * Fired when the content from Yjs is initially rendered to Tiptap.
   */
  onFirstRender?: () => void,

  ySyncOptions?: YSyncOpts
}

export const Collaboration = Extension.create<CollaborationOptions>({
  name: 'collaboration',

  priority: 1000,

  addOptions() {
    return {
      document: null,
      field: 'default',
      fragment: null,
    }
  },

  onCreate() {
    if (this.editor.extensionManager.extensions.find(extension => extension.name === 'history')) {
      console.warn('[tiptap warn]: "@tiptap/extension-collaboration" comes with its own history support and is not compatible with "@tiptap/extension-history".')
    }
  },

  addCommands() {
    return {
      undo: () => ({ tr, state, dispatch }) => {
        tr.setMeta('preventDispatch', true)

        const undoManager: UndoManager = yUndoPluginKey.getState(state).undoManager

        if (undoManager.undoStack.length === 0) {
          return false
        }

        if (!dispatch) {
          return true
        }

        return undo(state)
      },
      redo: () => ({ tr, state, dispatch }) => {
        tr.setMeta('preventDispatch', true)

        const undoManager: UndoManager = yUndoPluginKey.getState(state).undoManager

        if (undoManager.redoStack.length === 0) {
          return false
        }

        if (!dispatch) {
          return true
        }

        return redo(state)
      },
    }
  },

  addKeyboardShortcuts() {
    return {
      'Mod-z': () => this.editor.commands.undo(),
      'Mod-y': () => this.editor.commands.redo(),
      'Shift-Mod-z': () => this.editor.commands.redo(),
    }
  },

  addProseMirrorPlugins() {
    const fragment = this.options.fragment
      ? this.options.fragment
      : this.options.document.getXmlFragment(this.options.field)

    // Quick fix until there is an official implementation (thanks to @hamflx).
    // See https://github.com/yjs/y-prosemirror/issues/114 and https://github.com/yjs/y-prosemirror/issues/102
    const yUndoPluginInstance = yUndoPlugin()
    const originalUndoPluginView = yUndoPluginInstance.spec.view

    yUndoPluginInstance.spec.view = (view: EditorView) => {
      const { undoManager } = yUndoPluginKey.getState(view.state)

      if (undoManager.restore) {
        undoManager.restore()
        // eslint-disable-next-line
        undoManager.restore = () => {}
      }

      const viewRet = originalUndoPluginView ? originalUndoPluginView(view) : undefined

      return {
        destroy: () => {
          const hasUndoManSelf = undoManager.trackedOrigins.has(undoManager)
          // eslint-disable-next-line
          const observers = undoManager._observers

          undoManager.restore = () => {
            if (hasUndoManSelf) {
              undoManager.trackedOrigins.add(undoManager)
            }

            undoManager.doc.on('afterTransaction', undoManager.afterTransactionHandler)
            // eslint-disable-next-line
            undoManager._observers = observers
          }

          if (viewRet?.destroy) {
            viewRet.destroy()
          }
        },
      }
    }

<<<<<<< HEAD
    const ySyncPluginOptions: YSyncOpts = {
      ...(this.options.ySyncOptions ? { ...this.options.ySyncOptions } : {}),
      ...(this.options.onFirstRender ? { ...this.options.onFirstRender } : {}),
    }

=======
    const onFirstRender = this.options.onFirstRender
    const ySyncPluginOptions = onFirstRender ? { onFirstRender } : {}
>>>>>>> ee645c1e
    const ySyncPluginInstance = ySyncPlugin(fragment, ySyncPluginOptions)

    return [ySyncPluginInstance, yUndoPluginInstance]
  },
})<|MERGE_RESOLUTION|>--- conflicted
+++ resolved
@@ -153,16 +153,8 @@
       }
     }
 
-<<<<<<< HEAD
-    const ySyncPluginOptions: YSyncOpts = {
-      ...(this.options.ySyncOptions ? { ...this.options.ySyncOptions } : {}),
-      ...(this.options.onFirstRender ? { ...this.options.onFirstRender } : {}),
-    }
-
-=======
     const onFirstRender = this.options.onFirstRender
     const ySyncPluginOptions = onFirstRender ? { onFirstRender } : {}
->>>>>>> ee645c1e
     const ySyncPluginInstance = ySyncPlugin(fragment, ySyncPluginOptions)
 
     return [ySyncPluginInstance, yUndoPluginInstance]
