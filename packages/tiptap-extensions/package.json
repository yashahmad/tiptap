{
  "name": "tiptap-extensions",
  "version": "0.14.1",
  "description": "Extensions for tiptap",
  "homepage": "https://tiptap.scrumpy.io",
  "license": "MIT",
  "main": "dist/extensions.common.js",
  "module": "dist/extensions.esm.js",
  "unpkg": "dist/extensions.js",
  "jsdelivr": "dist/extensions.js",
  "sideEffects": false,
  "files": [
    "src",
    "dist"
  ],
  "repository": {
    "type": "git",
    "url": "git+https://github.com/heyscrumpy/tiptap.git"
  },
  "bugs": {
    "url": "https://github.com/heyscrumpy/tiptap/issues"
  },
  "dependencies": {
    "lowlight": "^1.10.0",
    "prosemirror-history": "^1.0.2",
<<<<<<< HEAD
    "prosemirror-state": "^1.2.2",
    "prosemirror-view": "^1.5.1",
    "tiptap": "^0.10.0",
=======
    "prosemirror-view": "^1.5.1",
    "tiptap": "^0.12.1",
>>>>>>> 2dd2e336
    "tiptap-commands": "^0.3.0"
  }
}<|MERGE_RESOLUTION|>--- conflicted
+++ resolved
@@ -23,14 +23,9 @@
   "dependencies": {
     "lowlight": "^1.10.0",
     "prosemirror-history": "^1.0.2",
-<<<<<<< HEAD
     "prosemirror-state": "^1.2.2",
     "prosemirror-view": "^1.5.1",
-    "tiptap": "^0.10.0",
-=======
-    "prosemirror-view": "^1.5.1",
     "tiptap": "^0.12.1",
->>>>>>> 2dd2e336
     "tiptap-commands": "^0.3.0"
   }
 }