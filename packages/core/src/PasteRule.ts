import { EditorState, Plugin } from '@tiptap/pm/state'

import { CommandManager } from './CommandManager.js'
import { Editor } from './Editor.js'
import { createChainableState } from './helpers/createChainableState.js'
import {
  CanCommands,
  ChainedCommands,
  ExtendedRegExpMatchArray,
  Range,
  SingleCommands,
} from './types.js'
import { isNumber } from './utilities/isNumber.js'
import { isRegExp } from './utilities/isRegExp.js'

export type PasteRuleMatch = {
  index: number
  text: string
  replaceWith?: string
  match?: RegExpMatchArray
  data?: Record<string, any>
}

<<<<<<< HEAD
export type PasteRuleFinder = RegExp | ((text: string, event?: ClipboardEvent) => PasteRuleMatch[] | null | undefined)
=======
export type PasteRuleFinder = RegExp | ((text: string, event?: ClipboardEvent | null) => PasteRuleMatch[] | null | undefined)
>>>>>>> ee645c1e

export class PasteRule {
  find: PasteRuleFinder

  handler: (props: {
    state: EditorState
    range: Range
    match: ExtendedRegExpMatchArray
    commands: SingleCommands
    chain: () => ChainedCommands
    can: () => CanCommands
<<<<<<< HEAD
    pasteEvent: ClipboardEvent
    dropEvent: DragEvent
=======
    pasteEvent: ClipboardEvent | null
    dropEvent: DragEvent | null
>>>>>>> ee645c1e
  }) => void | null

  constructor(config: {
    find: PasteRuleFinder
    handler: (props: {
      can: () => CanCommands
      chain: () => ChainedCommands
      commands: SingleCommands
<<<<<<< HEAD
      dropEvent: DragEvent
      match: ExtendedRegExpMatchArray
      pasteEvent: ClipboardEvent
=======
      dropEvent: DragEvent | null
      match: ExtendedRegExpMatchArray
      pasteEvent: ClipboardEvent | null
>>>>>>> ee645c1e
      range: Range
      state: EditorState
    }) => void | null
  }) {
    this.find = config.find
    this.handler = config.handler
  }
}

const pasteRuleMatcherHandler = (
  text: string,
  find: PasteRuleFinder,
<<<<<<< HEAD
  event?: ClipboardEvent,
=======
  event?: ClipboardEvent | null,
>>>>>>> ee645c1e
): ExtendedRegExpMatchArray[] => {
  if (isRegExp(find)) {
    return [...text.matchAll(find)]
  }

  const matches = find(text, event)

  if (!matches) {
    return []
  }

  return matches.map(pasteRuleMatch => {
    const result: ExtendedRegExpMatchArray = [pasteRuleMatch.text]

    result.index = pasteRuleMatch.index
    result.input = text
    result.data = pasteRuleMatch.data

    if (pasteRuleMatch.replaceWith) {
      if (!pasteRuleMatch.text.includes(pasteRuleMatch.replaceWith)) {
        console.warn(
          '[tiptap warn]: "pasteRuleMatch.replaceWith" must be part of "pasteRuleMatch.text".',
        )
      }

      result.push(pasteRuleMatch.replaceWith)
    }

    return result
  })
}

function run(config: {
  editor: Editor
  state: EditorState
  from: number
  to: number
  rule: PasteRule
<<<<<<< HEAD
  pasteEvent: ClipboardEvent
  dropEvent: DragEvent
=======
  pasteEvent: ClipboardEvent | null
  dropEvent: DragEvent | null
>>>>>>> ee645c1e
}): boolean {
  const {
    editor, state, from, to, rule, pasteEvent, dropEvent,
  } = config

  const { commands, chain, can } = new CommandManager({
    editor,
    state,
  })

  const handlers: (void | null)[] = []

  state.doc.nodesBetween(from, to, (node, pos) => {
    if (!node.isTextblock || node.type.spec.code) {
      return
    }

    const resolvedFrom = Math.max(from, pos)
    const resolvedTo = Math.min(to, pos + node.content.size)
    const textToMatch = node.textBetween(resolvedFrom - pos, resolvedTo - pos, undefined, '\ufffc')

    const matches = pasteRuleMatcherHandler(textToMatch, rule.find, pasteEvent)

    matches.forEach(match => {
      if (match.index === undefined) {
        return
      }

      const start = resolvedFrom + match.index + 1
      const end = start + match[0].length
      const range = {
        from: state.tr.mapping.map(start),
        to: state.tr.mapping.map(end),
      }

      const handler = rule.handler({
        state,
        range,
        match,
        commands,
        chain,
        can,
        pasteEvent,
        dropEvent,
      })

      handlers.push(handler)
    })
  })

  const success = handlers.every(handler => handler !== null)

  return success
}

/**
 * Create an paste rules plugin. When enabled, it will cause pasted
 * text that matches any of the given rules to trigger the rule’s
 * action.
 */
export function pasteRulesPlugin(props: { editor: Editor; rules: PasteRule[] }): Plugin[] {
  const { editor, rules } = props
  let dragSourceElement: Element | null = null
  let isPastedFromProseMirror = false
  let isDroppedFromProseMirror = false
<<<<<<< HEAD
  let pasteEvent = new ClipboardEvent('paste')
  let dropEvent = new DragEvent('drop')
=======
  let pasteEvent = typeof ClipboardEvent !== 'undefined' ? new ClipboardEvent('paste') : null
  let dropEvent = typeof DragEvent !== 'undefined' ? new DragEvent('drop') : null
>>>>>>> ee645c1e

  const plugins = rules.map(rule => {
    return new Plugin({
      // we register a global drag handler to track the current drag source element
      view(view) {
        const handleDragstart = (event: DragEvent) => {
          dragSourceElement = view.dom.parentElement?.contains(event.target as Element)
            ? view.dom.parentElement
            : null
        }

        window.addEventListener('dragstart', handleDragstart)

        return {
          destroy() {
            window.removeEventListener('dragstart', handleDragstart)
          },
        }
      },

      props: {
        handleDOMEvents: {
          drop: (view, event: Event) => {
            isDroppedFromProseMirror = dragSourceElement === view.dom.parentElement
            dropEvent = event as DragEvent

            return false
          },

          paste: (_view, event: Event) => {
            const html = (event as ClipboardEvent).clipboardData?.getData('text/html')

            pasteEvent = event as ClipboardEvent

            isPastedFromProseMirror = !!html?.includes('data-pm-slice')

            return false
          },
        },
      },

      appendTransaction: (transactions, oldState, state) => {
        const transaction = transactions[0]
        const isPaste = transaction.getMeta('uiEvent') === 'paste' && !isPastedFromProseMirror
        const isDrop = transaction.getMeta('uiEvent') === 'drop' && !isDroppedFromProseMirror

        if (!isPaste && !isDrop) {
          return
        }

        // stop if there is no changed range
        const from = oldState.doc.content.findDiffStart(state.doc.content)
        const to = oldState.doc.content.findDiffEnd(state.doc.content)

        if (!isNumber(from) || !to || from === to.b) {
          return
        }

        // build a chainable state
        // so we can use a single transaction for all paste rules
        const tr = state.tr
        const chainableState = createChainableState({
          state,
          transaction: tr,
        })

        const handler = run({
          editor,
          state: chainableState,
          from: Math.max(from - 1, 0),
          to: to.b - 1,
          rule,
          pasteEvent,
          dropEvent,
        })

        // stop if there are no changes
        if (!handler || !tr.steps.length) {
          return
        }

<<<<<<< HEAD
        dropEvent = new DragEvent('drop')
        pasteEvent = new ClipboardEvent('paste')
=======
        dropEvent = typeof DragEvent !== 'undefined' ? new DragEvent('drop') : null
        pasteEvent = typeof ClipboardEvent !== 'undefined' ? new ClipboardEvent('paste') : null
>>>>>>> ee645c1e

        return tr
      },
    })
  })

  return plugins
}<|MERGE_RESOLUTION|>--- conflicted
+++ resolved
@@ -21,11 +21,7 @@
   data?: Record<string, any>
 }
 
-<<<<<<< HEAD
-export type PasteRuleFinder = RegExp | ((text: string, event?: ClipboardEvent) => PasteRuleMatch[] | null | undefined)
-=======
 export type PasteRuleFinder = RegExp | ((text: string, event?: ClipboardEvent | null) => PasteRuleMatch[] | null | undefined)
->>>>>>> ee645c1e
 
 export class PasteRule {
   find: PasteRuleFinder
@@ -37,13 +33,8 @@
     commands: SingleCommands
     chain: () => ChainedCommands
     can: () => CanCommands
-<<<<<<< HEAD
-    pasteEvent: ClipboardEvent
-    dropEvent: DragEvent
-=======
     pasteEvent: ClipboardEvent | null
     dropEvent: DragEvent | null
->>>>>>> ee645c1e
   }) => void | null
 
   constructor(config: {
@@ -52,15 +43,9 @@
       can: () => CanCommands
       chain: () => ChainedCommands
       commands: SingleCommands
-<<<<<<< HEAD
-      dropEvent: DragEvent
-      match: ExtendedRegExpMatchArray
-      pasteEvent: ClipboardEvent
-=======
       dropEvent: DragEvent | null
       match: ExtendedRegExpMatchArray
       pasteEvent: ClipboardEvent | null
->>>>>>> ee645c1e
       range: Range
       state: EditorState
     }) => void | null
@@ -73,11 +58,7 @@
 const pasteRuleMatcherHandler = (
   text: string,
   find: PasteRuleFinder,
-<<<<<<< HEAD
-  event?: ClipboardEvent,
-=======
   event?: ClipboardEvent | null,
->>>>>>> ee645c1e
 ): ExtendedRegExpMatchArray[] => {
   if (isRegExp(find)) {
     return [...text.matchAll(find)]
@@ -116,13 +97,8 @@
   from: number
   to: number
   rule: PasteRule
-<<<<<<< HEAD
-  pasteEvent: ClipboardEvent
-  dropEvent: DragEvent
-=======
   pasteEvent: ClipboardEvent | null
   dropEvent: DragEvent | null
->>>>>>> ee645c1e
 }): boolean {
   const {
     editor, state, from, to, rule, pasteEvent, dropEvent,
@@ -188,13 +164,8 @@
   let dragSourceElement: Element | null = null
   let isPastedFromProseMirror = false
   let isDroppedFromProseMirror = false
-<<<<<<< HEAD
-  let pasteEvent = new ClipboardEvent('paste')
-  let dropEvent = new DragEvent('drop')
-=======
   let pasteEvent = typeof ClipboardEvent !== 'undefined' ? new ClipboardEvent('paste') : null
   let dropEvent = typeof DragEvent !== 'undefined' ? new DragEvent('drop') : null
->>>>>>> ee645c1e
 
   const plugins = rules.map(rule => {
     return new Plugin({
@@ -276,13 +247,8 @@
           return
         }
 
-<<<<<<< HEAD
-        dropEvent = new DragEvent('drop')
-        pasteEvent = new ClipboardEvent('paste')
-=======
         dropEvent = typeof DragEvent !== 'undefined' ? new DragEvent('drop') : null
         pasteEvent = typeof ClipboardEvent !== 'undefined' ? new ClipboardEvent('paste') : null
->>>>>>> ee645c1e
 
         return tr
       },
