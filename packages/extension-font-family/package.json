--- conflicted
+++ resolved
@@ -29,13 +29,8 @@
     "dist"
   ],
   "devDependencies": {
-<<<<<<< HEAD
-    "@tiptap/core": "^2.0.0",
-    "@tiptap/extension-text-style": "^2.0.0"
-=======
     "@tiptap/core": "^2.0.1",
     "@tiptap/extension-text-style": "^2.0.1"
->>>>>>> 8302d23c
   },
   "peerDependencies": {
     "@tiptap/core": "^2.0.0",
