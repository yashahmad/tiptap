--- conflicted
+++ resolved
@@ -2,13 +2,7 @@
   beforeEach(() => {
     cy.visit('/examples/markdown-shortcuts')
 
-<<<<<<< HEAD
-  beforeEach((done) => {
     cy.get('.ProseMirror').then(([{ editor }]) => {
-=======
-    cy.get('.ProseMirror').window().then(window => {
-      const { editor } = window
->>>>>>> 464d3665
       editor.clearContent()
     })
   })
