--- conflicted
+++ resolved
@@ -122,15 +122,7 @@
         - title: HardBreak
           link: /api/nodes/hard-break
         - title: Heading
-<<<<<<< HEAD
-          link: /api/extensions/heading
-        - title: Highlight
-          link: /api/extensions/highlight
-        - title: History
-          link: /api/extensions/history
-=======
           link: /api/nodes/heading
->>>>>>> 44a2839d
         - title: HorizontalRule
           link: /api/nodes/horizontal-rule
         - title: Image
@@ -155,6 +147,8 @@
           link: /api/marks/bold
         - title: Code
           link: /api/marks/code
+        - title: Highlight
+          link: /api/marks/highlight
         - title: Italic
           link: /api/marks/italic
         - title: Link
