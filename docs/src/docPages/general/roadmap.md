# Roadmap

## Tasks

1. Refactoring the API & Extension Manager
2. Improve testing: Add editor instance to the DOM element
3. Building the first batch of basic extensions (bold, italic), writing tests
4. Building more complex examples from the extensions

## New features

* generate schema without initializing tiptap, to make SSR easier (e. g. `getSchema([new Doc(), new Paragraph()])`)

## Requested features

* Basic Styling
    * https://github.com/ueberdosis/tiptap/issues/507
* Support vor Vue.js 3
* Easily add custom classes to everything
    * https://github.com/ueberdosis/tiptap/discussions/817
* Text snippets
    * https://github.com/ueberdosis/tiptap/issues/737
* Markdown Support

## Requested extensions

* Alignment
    * https://github.com/ueberdosis/tiptap/pull/544
* Font color
* Font family
* Font size
* Created embed from pasted YouTube URL
* Superscript/Subscript
    * https://github.com/ueberdosis/tiptap/discussions/813
* Math Support
    * https://github.com/ueberdosis/tiptap/issues/179
    * https://github.com/ueberdosis/tiptap/issues/698
* Resizeable Images
<<<<<<< HEAD
    * https://gist.github.com/zachjharris/a5442efbdff11948d085b6b1406dfbe6
=======
    * https://gist.github.com/zachjharris/a5442efbdff11948d085b6b1406dfbe6

## Ideas

* A `@tiptap/extensions` package would be helpful to make imports easier.
* Add more shorcuts:
    * Ctrl+I → Italic ✅
    * Ctrl+B → Bold ✅
    * Ctrl+K → Link (Medium, Tumblr, Slack, Google Docs, Word)
    * Ctrl+Shift+K → Code (Slack)
    * Shift+Enter → Line break
    * Ctrl+Shift+X → Strikethrough (Slack)
    * Alt+Shift+5 → Strikethrough (Google Docs)
    * Ctrl+Shift+6 → Strikethrough (Tumblr)
    * Ctrl+Alt+0 → Paragraph (Google Docs)
    * Ctrl+Alt+1 to 6 → Heading (Google Docs, Word, ~Medium, ~Slack)
    * Ctrl+Shift+2 → Heading (Tumblr)
    * Ctrl+Shift+7 → Ordered list (Google Docs, Slack, Tumblr)
    * Ctrl+Shift+8 → Unordered list (Google Docs, Slack, Tumblr)
    * Tab, Shift+Tab → Increase / decrease nesting in lists
    * Ctrl+], Ctrl+[ → Same as above (when Tab needs to be used)
    * Ctrl+Shift+9 → Blockquote (Tumblr)
    * Ctrl+Alt+K → Code block (Slack)
    * Ctrl+R → Horizontal ruler (Stack Overflow)
* Markdown shortcuts
    * #+Space → Heading (the number of # determines the header level)
    * *+Space, -+Space → Unordered list
    * 1.+Space → Ordered list
    * >+Space → Blockquote
    * ```+Space → Code block
    * ---- → Horizontal ruler
    * ![] → Embedded resource (not part of Slack, but would it not be fancy?)
    * :emoji: → Emoji (based on the name). A nice-to-have, most certainly.
* General shortcuts
    * Ctrl+C, Ctrl+X, Ctrl+V: copy, cut, paste
    * Ctrl+Z, Ctrl+Shift+Z, Ctrl+Y: undo, redo
    * Ctrl+Backspace: delete previous word
    * Ctrl+Delete: delete next word
    * Ctrl+Home, Ctrl+End: go to the start / end of the whole document
    * Ctrl+F, Ctrl+G: find, find next occurrence
    * Ctrl+S: if there is no auto-saving, this should save the document
    * Ctrl+/: show shortcuts (Medium, Slack)
>>>>>>> c10c0c8e
<|MERGE_RESOLUTION|>--- conflicted
+++ resolved
@@ -36,9 +36,6 @@
     * https://github.com/ueberdosis/tiptap/issues/179
     * https://github.com/ueberdosis/tiptap/issues/698
 * Resizeable Images
-<<<<<<< HEAD
-    * https://gist.github.com/zachjharris/a5442efbdff11948d085b6b1406dfbe6
-=======
     * https://gist.github.com/zachjharris/a5442efbdff11948d085b6b1406dfbe6
 
 ## Ideas
@@ -80,5 +77,4 @@
     * Ctrl+Home, Ctrl+End: go to the start / end of the whole document
     * Ctrl+F, Ctrl+G: find, find next occurrence
     * Ctrl+S: if there is no auto-saving, this should save the document
-    * Ctrl+/: show shortcuts (Medium, Slack)
->>>>>>> c10c0c8e
+    * Ctrl+/: show shortcuts (Medium, Slack)