# - title: Documentation
#   link: introduction
# - title: Examples
#   link: /examples
#   redirect: /examples/default
# - title: Community
#   link: community
# - title: Sponsor
#   link: https://github.com/ueberdosis/sponsor

- title: Examples
  link: /examples
  redirect: /examples/default
  items:
    - title: Default text editor
      icon: edit-box-line
      link: /examples/default
    - title: Collaborative editing
      icon: team-line
      link: /examples/collaborative-editing
    - title: Markdown shortcuts
      icon: markdown-line
      link: /examples/markdown-shortcuts
    - title: Menus
      icon: menu-line
      link: /examples/menus
    - title: Tables
      icon: table-line
      link: /examples/tables
    - title: Images
      icon: image-line
      link: /examples/images
    - title: Formatting
      icon: indent-increase
      link: /examples/formatting
    - title: Tasks
      icon: checkbox-multiple-line
      link: /examples/tasks
    - title: Long texts
      icon: text-spacing
      link: /examples/book
    - title: Drawing
      icon: pencil-ruler-line
      link: /examples/drawing
    - title: Mentions
      icon: at-line
      link: /examples/suggestions
    - title: Minimal setup
      icon: settings-line
      link: /examples/minimal
    - title: Force a title
      icon: file-settings-line
      link: /examples/custom-document
    - title: A clever editor
      icon: mental-health-line
      link: /examples/savvy
    - title: React components in node views
      icon: cursor-fill
      link: /examples/interactivity
    - title: Syntax highlighting
      icon: code-box-fill
      link: /examples/syntax-highlighting

- title: Editor
  items:
    - title: Introduction
      link: /introduction
    - title: Getting started
      link: /installation
      items:
        - title: Alpine.js
          link: /installation/alpine
          skip: true
        - title: CDN
          link: /installation/cdn
          skip: true
        - title: Next.js
          link: /installation/nextjs
          skip: true
        - title: Nuxt.js
          link: /installation/nuxt
          skip: true
        - title: PHP
          link: /installation/php
          skip: true
        - title: React
          link: /installation/react
          skip: true
        - title: Svelte
          link: /installation/svelte
          skip: true
        - title: Vanilla JavaScript
          link: /installation/vanilla-javascript
          skip: true
        - title: Vue 3
          link: /installation/vue3
          skip: true
        - title: Vue 2
          link: /installation/vue2
          skip: true
    - title: API
      link: /api
      items:
        - title: Editor
          link: /api/editor
        - title: Node Positions
          link: /api/nodepos
        - title: Commands
          link: /api/commands
          items:
            - title: blur
              link: /api/commands/blur
            - title: clearContent
              link: /api/commands/clear-content
            - title: clearNodes
              link: /api/commands/clear-nodes
            - title: createParagraphNear
              link: /api/commands/create-paragraph-near
            - title: deleteNode
              link: /api/commands/delete-node
            - title: deleteRange
              link: /api/commands/delete-range
            - title: deleteSelection
              link: /api/commands/delete-selection
            - title: enter
              link: /api/commands/enter
            - title: exitCode
              link: /api/commands/exit-code
            - title: extendMarkRange
              link: /api/commands/extend-mark-range
            - title: focus
              link: /api/commands/focus
            - title: forEach
              link: /api/commands/for-each
            - title: insertContent
              link: /api/commands/insert-content
            - title: insertContentAt
              link: /api/commands/insert-content-at
            - title: joinBackward
              link: /api/commands/join-backward
            - title: joinForward
              link: /api/commands/join-forward
            - title: keyboardShortcut
              link: /api/commands/keyboard-shortcut
            - title: liftEmptyBlock
              link: /api/commands/lift-empty-block
            - title: liftListItem
              link: /api/commands/lift-list-item
            - title: lift
              link: /api/commands/lift
            - title: newlineInCode
              link: /api/commands/newline-in-code
            - title: resetAttributes
              link: /api/commands/reset-attributes
            - title: scrollIntoView
              link: /api/commands/scroll-into-view
            - title: selectAll
              link: /api/commands/select-all
            - title: selectNodeBackward
              link: /api/commands/select-node-backward
            - title: selectNodeForward
              link: /api/commands/select-node-forward
            - title: selectParentNode
              link: /api/commands/select-parent-node
            - title: selectTextblockEnd
              link: /api/commands/select-textblock-end
            - title: selectTextblockStart
              link: /api/commands/select-textblock-start
            - title: setContent
              link: /api/commands/set-content
            - title: setMark
              link: /api/commands/set-mark
            - title: setMeta
              link: /api/commands/set-meta
            - title: setNode
              link: /api/commands/set-node
            - title: setNodeSelection
              link: /api/commands/set-node-selection
            - title: setTextSelection
              link: /api/commands/set-text-selection
            - title: sinkListItem
              link: /api/commands/sink-list-item
            - title: splitBlock
              link: /api/commands/split-block
            - title: splitListItem
              link: /api/commands/split-list-item
            - title: toggleList
              link: /api/commands/toggle-list
            - title: toggleMark
              link: /api/commands/toggle-mark
            - title: toggleNode
              link: /api/commands/toggle-node
            - title: toggleWrap
              link: /api/commands/toggle-wrap
            - title: undoInputRule
              link: /api/commands/undo-input-rule
            - title: unsetAllMarks
              link: /api/commands/unset-all-marks
            - title: unsetMark
              link: /api/commands/unset-mark
            - title: updateAttributes
              link: /api/commands/update-attributes
            - title: wrapInList
              link: /api/commands/wrap-in-list
        - title: Nodes
          link: /api/nodes
          items:
            - title: Blockquote
              link: /api/nodes/blockquote
            - title: BulletList
              link: /api/nodes/bullet-list
            - title: CodeBlock
              link: /api/nodes/code-block
            - title: CodeBlockLowlight
              link: /api/nodes/code-block-lowlight
            - title: Document
              link: /api/nodes/document
            - title: Details
              link: /api/nodes/details
              type: pro
            - title: DetailsSummary
              link: /api/nodes/details-summary
              type: pro
            - title: DetailsContent
              link: /api/nodes/details-content
              type: pro
            - title: Emoji
              link: /api/nodes/emoji
              type: pro
            - title: HardBreak
              link: /api/nodes/hard-break
            - title: Heading
              link: /api/nodes/heading
            - title: HorizontalRule
              link: /api/nodes/horizontal-rule
            - title: Image
              link: /api/nodes/image
            - title: ListItem
              link: /api/nodes/list-item
            - title: Mention
              link: /api/nodes/mention
            - title: OrderedList
              link: /api/nodes/ordered-list
            - title: Paragraph
              link: /api/nodes/paragraph
            - title: Table
              link: /api/nodes/table
            - title: TableRow
              link: /api/nodes/table-row
            - title: TableCell
              link: /api/nodes/table-cell
            - title: TableHeader
              link: /api/nodes/table-header
            - title: TaskList
              link: /api/nodes/task-list
            - title: TaskItem
              link: /api/nodes/task-item
            - title: Text
              link: /api/nodes/text
            - title: YouTube
              link: /api/nodes/youtube
        - title: Marks
          link: /api/marks
          items:
            - title: Bold
              link: /api/marks/bold
            - title: Code
              link: /api/marks/code
            - title: Highlight
              link: /api/marks/highlight
            - title: Italic
              link: /api/marks/italic
            - title: Link
              link: /api/marks/link
            - title: Strike
              link: /api/marks/strike
            - title: Subscript
              link: /api/marks/subscript
            - title: Superscript
              link: /api/marks/superscript
            - title: TextStyle
              link: /api/marks/text-style
            - title: Underline
              link: /api/marks/underline
        - title: Extensions
          link: /api/extensions
          items:
            - title: AI
              link: /ai/introduction
            - title: BubbleMenu
              link: /api/extensions/bubble-menu
            - title: CharacterCount
              link: /api/extensions/character-count
            - title: Comments
              link: /api/extensions/comments
              type: beta
            - title: Collaboration
              link: /api/extensions/collaboration
            - title: CollaborationCursor
              link: /api/extensions/collaboration-cursor
            - title: CollaborationHistory
              link: /api/extensions/collaboration-history
              type: new
            - title: Color
              link: /api/extensions/color
            - title: Dropcursor
              link: /api/extensions/dropcursor
            - title: FileHandler
              link: /api/extensions/file-handler
              type: new
            - title: FloatingMenu
              link: /api/extensions/floating-menu
            - title: Focus
              link: /api/extensions/focus
            - title: FontFamily
              link: /api/extensions/font-family
            - title: Gapcursor
              link: /api/extensions/gapcursor
            - title: History
              link: /api/extensions/history
            - title: InvisibleCharacters
              link: /api/extensions/invisible-characters
              type: new
            - title: Mathematics
              link: /api/extensions/mathematics
              type: new
            - title: Placeholder
              link: /api/extensions/placeholder
            - title: StarterKit
              link: /api/extensions/starter-kit
            - title: TextAlign
              link: /api/extensions/text-align
            - title: Typography
              link: /api/extensions/typography
            - title: UniqueID
              link: /api/extensions/unique-id
              type: pro
        - title: Utilities
          link: /api/utilities/
          redirect: /api/utilities/html
          items:
            - title: HTML
              link: /api/utilities/html
            - title: Suggestion
              link: /api/utilities/suggestion
            - title: Tiptap for PHP
              link: /api/utilities/tiptap-php
        - title: Keyboard shortcuts
          link: /api/keyboard-shortcuts
        - title: Schema
          link: /api/schema
        - title: Events
          link: /api/events
    - title: Guides
      link: /guide
      items:
        - title: Configuration
          link: /guide/configuration
        - title: ProseMirror API
          link: /guide/prosemirror
        - title: Menus
          link: /guide/menus
        - title: Styling
          link: /guide/styling
        - title: Output
          link: /guide/output
        - title: Accessibility
          link: /guide/accessibility
        - title: Collaborative editing
          link: /guide/collaborative-editing
        - title: Custom extensions
          link: /guide/custom-extensions
        - title: Interactive node views
          link: /guide/node-views
          items:
            - title: With JavaScript
              link: /guide/node-views/js
            - title: With React
              link: /guide/node-views/react
            - title: With Vue
              link: /guide/node-views/vue
            - title: A few examples
              link: /guide/node-views/examples
        - title: Working with TypeScript
          link: /guide/typescript
        - title: Upgrade Editor to v2
          link: /overview/upgrade-guide

- title: Comments
  type: beta
  items:
    - title: Overview
      link: /comments/overview
    - title: Getting started
      link: /comments/getting-started
    - title: Managing threads
      link: /comments/managing-threads
    - title: Styling threads
      link: /comments/styling-threads
    - title: Editor API
      link: /comments/api
    - title: REST API
      link: /comments/rest-api
    - title: Webhook
      link: /comments/webhook
    - title: Configuration
      link: /comments/configuration

- title: Collaboration
  items:
    - title: Overview
      link: /collaboration/overview
    - title: Install
      link: /collaboration/install
    - title: Authenticate
      link: /collaboration/authenticate
    - title: Provider
      link: /collaboration/provider
    - title: Events
      link: /collaboration/events
    - title: Awareness
      link: /collaboration/awareness
    - title: Configure
      link: /collaboration/configure
    - title: Document API
      link: /collaboration/document-api
    - title: Document Manipulation
      link: /collaboration/backend-document-manipulation
      type: beta
    - title: Webhook
      link: /collaboration/webhook
    - title: Guides
      link: /collaboration/guides
      items:
        - title: JWT Authentication
          link: /collaboration/guides/jwt-authentication
        - title: Naming documents
          link: /collaboration/guides/naming-documents
        - title: Offline support
          link: /collaboration/guides/offline-support
        - title: Simple collaboration app
          link: /collaboration/guides/simple-collaboration-app

- title: Content AI
  items:
    - title: Introduction
      link: /ai/introduction
    - title: Getting started
      link: /ai/setup
    - title: Extension
      link: /ai/extension
    - title: Commands
      link: /ai/extension/commands
      type: new
    - title: Custom LLM
      link: /ai/advanced-usage/custom-llm
      type: new


- title: Other Resources
  items:
<<<<<<< HEAD
    - title: Introduction
      link: /api/introduction
    - title: Editor
      link: /api/editor
    - title: Node Positions
      link: /api/nodepos
    - title: Commands
      link: /api/commands
      items:
        - title: blur
          link: /api/commands/blur
        - title: clearContent
          link: /api/commands/clear-content
        - title: clearNodes
          link: /api/commands/clear-nodes
        - title: createParagraphNear
          link: /api/commands/create-paragraph-near
        - title: deleteNode
          link: /api/commands/delete-node
        - title: deleteRange
          link: /api/commands/delete-range
        - title: deleteSelection
          link: /api/commands/delete-selection
        - title: enter
          link: /api/commands/enter
        - title: exitCode
          link: /api/commands/exit-code
        - title: extendMarkRange
          link: /api/commands/extend-mark-range
        - title: focus
          link: /api/commands/focus
        - title: forEach
          link: /api/commands/for-each
        - title: insertContent
          link: /api/commands/insert-content
        - title: insertContentAt
          link: /api/commands/insert-content-at
        - title: joinBackward
          link: /api/commands/join-backward
        - title: joinForward
          link: /api/commands/join-forward
        - title: keyboardShortcut
          link: /api/commands/keyboard-shortcut
        - title: liftEmptyBlock
          link: /api/commands/lift-empty-block
        - title: liftListItem
          link: /api/commands/lift-list-item
        - title: lift
          link: /api/commands/lift
        - title: newlineInCode
          link: /api/commands/newline-in-code
        - title: resetAttributes
          link: /api/commands/reset-attributes
        - title: scrollIntoView
          link: /api/commands/scroll-into-view
        - title: selectAll
          link: /api/commands/select-all
        - title: selectNodeBackward
          link: /api/commands/select-node-backward
        - title: selectNodeForward
          link: /api/commands/select-node-forward
        - title: selectParentNode
          link: /api/commands/select-parent-node
        - title: selectTextblockEnd
          link: /api/commands/select-textblock-end
        - title: selectTextblockStart
          link: /api/commands/select-textblock-start
        - title: setContent
          link: /api/commands/set-content
        - title: setMark
          link: /api/commands/set-mark
        - title: setMeta
          link: /api/commands/set-meta
        - title: setNode
          link: /api/commands/set-node
        - title: setNodeSelection
          link: /api/commands/set-node-selection
        - title: setTextSelection
          link: /api/commands/set-text-selection
        - title: sinkListItem
          link: /api/commands/sink-list-item
        - title: splitBlock
          link: /api/commands/split-block
        - title: splitListItem
          link: /api/commands/split-list-item
        - title: toggleList
          link: /api/commands/toggle-list
        - title: toggleMark
          link: /api/commands/toggle-mark
        - title: toggleNode
          link: /api/commands/toggle-node
        - title: toggleWrap
          link: /api/commands/toggle-wrap
        - title: undoInputRule
          link: /api/commands/undo-input-rule
        - title: unsetAllMarks
          link: /api/commands/unset-all-marks
        - title: unsetMark
          link: /api/commands/unset-mark
        - title: updateAttributes
          link: /api/commands/update-attributes
        - title: wrapInList
          link: /api/commands/wrap-in-list
    - title: Nodes
      link: /api/nodes
      items:
        - title: Blockquote
          link: /api/nodes/blockquote
        - title: BulletList
          link: /api/nodes/bullet-list
        - title: CodeBlock
          link: /api/nodes/code-block
        - title: CodeBlockLowlight
          link: /api/nodes/code-block-lowlight
        - title: Document
          link: /api/nodes/document
        - title: Details
          link: /api/nodes/details
          type: pro
        - title: DetailsSummary
          link: /api/nodes/details-summary
          type: pro
        - title: DetailsContent
          link: /api/nodes/details-content
          type: pro
        - title: Emoji
          link: /api/nodes/emoji
          type: pro
        - title: HardBreak
          link: /api/nodes/hard-break
        - title: Heading
          link: /api/nodes/heading
        - title: HorizontalRule
          link: /api/nodes/horizontal-rule
        - title: Image
          link: /api/nodes/image
        - title: ListItem
          link: /api/nodes/list-item
        - title: Mention
          link: /api/nodes/mention
        - title: OrderedList
          link: /api/nodes/ordered-list
        - title: Paragraph
          link: /api/nodes/paragraph
        - title: Table
          link: /api/nodes/table
        - title: TableRow
          link: /api/nodes/table-row
        - title: TableCell
          link: /api/nodes/table-cell
        - title: TableHeader
          link: /api/nodes/table-header
        - title: TaskList
          link: /api/nodes/task-list
        - title: TaskItem
          link: /api/nodes/task-item
        - title: Text
          link: /api/nodes/text
        - title: YouTube
          link: /api/nodes/youtube
    - title: Marks
      link: /api/marks
      items:
        - title: Bold
          link: /api/marks/bold
        - title: Code
          link: /api/marks/code
        - title: Highlight
          link: /api/marks/highlight
        - title: Italic
          link: /api/marks/italic
        - title: Link
          link: /api/marks/link
        - title: Strike
          link: /api/marks/strike
        - title: Subscript
          link: /api/marks/subscript
        - title: Superscript
          link: /api/marks/superscript
        - title: TextStyle
          link: /api/marks/text-style
        - title: Underline
          link: /api/marks/underline
    - title: Extensions
      link: /api/extensions
      items:
        - title: AI
          link: /ai/introduction
          type: new
        - title: BubbleMenu
          link: /api/extensions/bubble-menu
        - title: CharacterCount
          link: /api/extensions/character-count
        - title: Collaboration
          link: /api/extensions/collaboration
        - title: CollaborationCursor
          link: /api/extensions/collaboration-cursor
        - title: CollaborationHistory
          link: /api/extensions/collaboration-history
          type: new
        - title: Color
          link: /api/extensions/color
        - title: Dropcursor
          link: /api/extensions/dropcursor
        - title: FileHandler
          link: /api/extensions/file-handler
          type: new
        - title: FloatingMenu
          link: /api/extensions/floating-menu
        - title: Focus
          link: /api/extensions/focus
        - title: FontFamily
          link: /api/extensions/font-family
        - title: Gapcursor
          link: /api/extensions/gapcursor
        - title: History
          link: /api/extensions/history
        - title: InvisibleCharacters
          link: /api/extensions/invisible-characters
          type: new
        - title: Mathematics
          link: /api/extensions/mathematics
          type: new
        - title: Placeholder
          link: /api/extensions/placeholder
        - title: StarterKit
          link: /api/extensions/starter-kit
        - title: TextAlign
          link: /api/extensions/text-align
        - title: Typography
          link: /api/extensions/typography
        - title: UniqueID
          link: /api/extensions/unique-id
          type: pro
    - title: Utilities
      link: /utilities
      redirect: /api/utilities/html
      items:
        - title: HTML
          link: /api/utilities/html
        - title: Suggestion
          link: /api/utilities/suggestion
        - title: Tiptap for PHP
          link: /api/utilities/tiptap-php
          type: new
    - title: Keyboard shortcuts
      link: /api/keyboard-shortcuts
    - title: Schema
      link: /api/schema
    - title: Events
      link: /api/events
=======
    - title: About the project
      link: /about
      type: sponsor
    - title: Editor changelog
      link: /changelog
    - title: Contributing
      link: /overview/contributing
>>>>>>> 5ae2de2e
<|MERGE_RESOLUTION|>--- conflicted
+++ resolved
@@ -459,264 +459,10 @@
 
 - title: Other Resources
   items:
-<<<<<<< HEAD
-    - title: Introduction
-      link: /api/introduction
-    - title: Editor
-      link: /api/editor
-    - title: Node Positions
-      link: /api/nodepos
-    - title: Commands
-      link: /api/commands
-      items:
-        - title: blur
-          link: /api/commands/blur
-        - title: clearContent
-          link: /api/commands/clear-content
-        - title: clearNodes
-          link: /api/commands/clear-nodes
-        - title: createParagraphNear
-          link: /api/commands/create-paragraph-near
-        - title: deleteNode
-          link: /api/commands/delete-node
-        - title: deleteRange
-          link: /api/commands/delete-range
-        - title: deleteSelection
-          link: /api/commands/delete-selection
-        - title: enter
-          link: /api/commands/enter
-        - title: exitCode
-          link: /api/commands/exit-code
-        - title: extendMarkRange
-          link: /api/commands/extend-mark-range
-        - title: focus
-          link: /api/commands/focus
-        - title: forEach
-          link: /api/commands/for-each
-        - title: insertContent
-          link: /api/commands/insert-content
-        - title: insertContentAt
-          link: /api/commands/insert-content-at
-        - title: joinBackward
-          link: /api/commands/join-backward
-        - title: joinForward
-          link: /api/commands/join-forward
-        - title: keyboardShortcut
-          link: /api/commands/keyboard-shortcut
-        - title: liftEmptyBlock
-          link: /api/commands/lift-empty-block
-        - title: liftListItem
-          link: /api/commands/lift-list-item
-        - title: lift
-          link: /api/commands/lift
-        - title: newlineInCode
-          link: /api/commands/newline-in-code
-        - title: resetAttributes
-          link: /api/commands/reset-attributes
-        - title: scrollIntoView
-          link: /api/commands/scroll-into-view
-        - title: selectAll
-          link: /api/commands/select-all
-        - title: selectNodeBackward
-          link: /api/commands/select-node-backward
-        - title: selectNodeForward
-          link: /api/commands/select-node-forward
-        - title: selectParentNode
-          link: /api/commands/select-parent-node
-        - title: selectTextblockEnd
-          link: /api/commands/select-textblock-end
-        - title: selectTextblockStart
-          link: /api/commands/select-textblock-start
-        - title: setContent
-          link: /api/commands/set-content
-        - title: setMark
-          link: /api/commands/set-mark
-        - title: setMeta
-          link: /api/commands/set-meta
-        - title: setNode
-          link: /api/commands/set-node
-        - title: setNodeSelection
-          link: /api/commands/set-node-selection
-        - title: setTextSelection
-          link: /api/commands/set-text-selection
-        - title: sinkListItem
-          link: /api/commands/sink-list-item
-        - title: splitBlock
-          link: /api/commands/split-block
-        - title: splitListItem
-          link: /api/commands/split-list-item
-        - title: toggleList
-          link: /api/commands/toggle-list
-        - title: toggleMark
-          link: /api/commands/toggle-mark
-        - title: toggleNode
-          link: /api/commands/toggle-node
-        - title: toggleWrap
-          link: /api/commands/toggle-wrap
-        - title: undoInputRule
-          link: /api/commands/undo-input-rule
-        - title: unsetAllMarks
-          link: /api/commands/unset-all-marks
-        - title: unsetMark
-          link: /api/commands/unset-mark
-        - title: updateAttributes
-          link: /api/commands/update-attributes
-        - title: wrapInList
-          link: /api/commands/wrap-in-list
-    - title: Nodes
-      link: /api/nodes
-      items:
-        - title: Blockquote
-          link: /api/nodes/blockquote
-        - title: BulletList
-          link: /api/nodes/bullet-list
-        - title: CodeBlock
-          link: /api/nodes/code-block
-        - title: CodeBlockLowlight
-          link: /api/nodes/code-block-lowlight
-        - title: Document
-          link: /api/nodes/document
-        - title: Details
-          link: /api/nodes/details
-          type: pro
-        - title: DetailsSummary
-          link: /api/nodes/details-summary
-          type: pro
-        - title: DetailsContent
-          link: /api/nodes/details-content
-          type: pro
-        - title: Emoji
-          link: /api/nodes/emoji
-          type: pro
-        - title: HardBreak
-          link: /api/nodes/hard-break
-        - title: Heading
-          link: /api/nodes/heading
-        - title: HorizontalRule
-          link: /api/nodes/horizontal-rule
-        - title: Image
-          link: /api/nodes/image
-        - title: ListItem
-          link: /api/nodes/list-item
-        - title: Mention
-          link: /api/nodes/mention
-        - title: OrderedList
-          link: /api/nodes/ordered-list
-        - title: Paragraph
-          link: /api/nodes/paragraph
-        - title: Table
-          link: /api/nodes/table
-        - title: TableRow
-          link: /api/nodes/table-row
-        - title: TableCell
-          link: /api/nodes/table-cell
-        - title: TableHeader
-          link: /api/nodes/table-header
-        - title: TaskList
-          link: /api/nodes/task-list
-        - title: TaskItem
-          link: /api/nodes/task-item
-        - title: Text
-          link: /api/nodes/text
-        - title: YouTube
-          link: /api/nodes/youtube
-    - title: Marks
-      link: /api/marks
-      items:
-        - title: Bold
-          link: /api/marks/bold
-        - title: Code
-          link: /api/marks/code
-        - title: Highlight
-          link: /api/marks/highlight
-        - title: Italic
-          link: /api/marks/italic
-        - title: Link
-          link: /api/marks/link
-        - title: Strike
-          link: /api/marks/strike
-        - title: Subscript
-          link: /api/marks/subscript
-        - title: Superscript
-          link: /api/marks/superscript
-        - title: TextStyle
-          link: /api/marks/text-style
-        - title: Underline
-          link: /api/marks/underline
-    - title: Extensions
-      link: /api/extensions
-      items:
-        - title: AI
-          link: /ai/introduction
-          type: new
-        - title: BubbleMenu
-          link: /api/extensions/bubble-menu
-        - title: CharacterCount
-          link: /api/extensions/character-count
-        - title: Collaboration
-          link: /api/extensions/collaboration
-        - title: CollaborationCursor
-          link: /api/extensions/collaboration-cursor
-        - title: CollaborationHistory
-          link: /api/extensions/collaboration-history
-          type: new
-        - title: Color
-          link: /api/extensions/color
-        - title: Dropcursor
-          link: /api/extensions/dropcursor
-        - title: FileHandler
-          link: /api/extensions/file-handler
-          type: new
-        - title: FloatingMenu
-          link: /api/extensions/floating-menu
-        - title: Focus
-          link: /api/extensions/focus
-        - title: FontFamily
-          link: /api/extensions/font-family
-        - title: Gapcursor
-          link: /api/extensions/gapcursor
-        - title: History
-          link: /api/extensions/history
-        - title: InvisibleCharacters
-          link: /api/extensions/invisible-characters
-          type: new
-        - title: Mathematics
-          link: /api/extensions/mathematics
-          type: new
-        - title: Placeholder
-          link: /api/extensions/placeholder
-        - title: StarterKit
-          link: /api/extensions/starter-kit
-        - title: TextAlign
-          link: /api/extensions/text-align
-        - title: Typography
-          link: /api/extensions/typography
-        - title: UniqueID
-          link: /api/extensions/unique-id
-          type: pro
-    - title: Utilities
-      link: /utilities
-      redirect: /api/utilities/html
-      items:
-        - title: HTML
-          link: /api/utilities/html
-        - title: Suggestion
-          link: /api/utilities/suggestion
-        - title: Tiptap for PHP
-          link: /api/utilities/tiptap-php
-          type: new
-    - title: Keyboard shortcuts
-      link: /api/keyboard-shortcuts
-    - title: Schema
-      link: /api/schema
-    - title: Events
-      link: /api/events
-=======
     - title: About the project
       link: /about
       type: sponsor
     - title: Editor changelog
       link: /changelog
     - title: Contributing
-      link: /overview/contributing
->>>>>>> 5ae2de2e
+      link: /overview/contributing