{
  "name": "tiptap-demos",
<<<<<<< HEAD
  "version": "2.2.2",
=======
  "version": "2.2.5",
>>>>>>> ee645c1e
  "private": true,
  "scripts": {
    "start": "vite --host",
    "build:demos": "npm run ts && vite build",
    "preview": "vite preview",
    "ts": "tsc --project tsconfig.base.json --noEmit && tsc --project tsconfig.react.json --noEmit && tsc --project tsconfig.vue-2.json --noEmit && tsc --project tsconfig.vue-3.json --noEmit"
  },
  "dependencies": {
    "@hocuspocus/provider": "^2.9.0",
    "@lexical/react": "^0.11.1",
    "d3": "^7.3.0",
    "fast-glob": "^3.2.11",
    "highlight.js": "^11.6.0",
    "lexical": "^0.11.1",
    "lowlight": "^2.7.0",
    "remixicon": "^2.5.0",
    "shiki": "^0.10.0",
    "simplify-js": "^1.2.4",
    "y-prosemirror": "^1.2.2",
    "y-webrtc": "^10.3.0",
    "yjs": "^13.6.11"
  },
  "devDependencies": {
    "@sveltejs/vite-plugin-svelte": "^1.0.0-next.49",
    "@types/uuid": "^8.3.4",
    "@vitejs/plugin-react": "^1.3.1",
    "@vitejs/plugin-vue": "^1.10.2",
    "autoprefixer": "^10.4.2",
    "iframe-resizer": "^4.3.2",
    "postcss": "^8.4.31",
    "postcss-import": "^15.1.0",
    "prosemirror-dev-tools": "^4.0.0",
    "react": "^18.0.0",
    "react-dom": "^18.0.0",
    "sass": "^1.49.7",
    "svelte": "^3.49.0",
    "tailwindcss": "^3.3.2",
    "typescript": "4.7.4",
    "uuid": "^8.3.2",
    "vite": "^2.9.16",
    "vite-plugin-checker": "^0.3.4",
    "vue": "^3.0.5",
    "vue-router": "^4.0.11"
  }
}<|MERGE_RESOLUTION|>--- conflicted
+++ resolved
@@ -1,10 +1,6 @@
 {
   "name": "tiptap-demos",
-<<<<<<< HEAD
-  "version": "2.2.2",
-=======
   "version": "2.2.5",
->>>>>>> ee645c1e
   "private": true,
   "scripts": {
     "start": "vite --host",
