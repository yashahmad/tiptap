# Change Log

All notable changes to this project will be documented in this file.
See [Conventional Commits](https://conventionalcommits.org) for commit guidelines.

<<<<<<< HEAD
=======
## [2.2.5](https://github.com/ueberdosis/tiptap/compare/v2.2.4...v2.2.5) (2024-04-05)

**Note:** Version bump only for package tiptap-demos





## [2.2.4](https://github.com/ueberdosis/tiptap/compare/v2.2.3...v2.2.4) (2024-02-23)

**Note:** Version bump only for package tiptap-demos





## [2.2.3](https://github.com/ueberdosis/tiptap/compare/v2.2.2...v2.2.3) (2024-02-15)


### Bug Fixes

* fix test path ([21aa96d](https://github.com/ueberdosis/tiptap/commit/21aa96dee8deab1f439b7f655b8ed266a516a4cd))





>>>>>>> ee645c1e
## [2.2.2](https://github.com/ueberdosis/tiptap/compare/v2.2.1...v2.2.2) (2024-02-07)

**Note:** Version bump only for package tiptap-demos





## [2.2.1](https://github.com/ueberdosis/tiptap/compare/v2.2.0...v2.2.1) (2024-01-31)

**Note:** Version bump only for package tiptap-demos





# [2.2.0](https://github.com/ueberdosis/tiptap/compare/v2.1.16...v2.2.0) (2024-01-29)


### Bug Fixes

* **core:** fix new lines being added via elementFromString ([#4767](https://github.com/ueberdosis/tiptap/issues/4767)) ([b7a2504](https://github.com/ueberdosis/tiptap/commit/b7a2504f16f46563537c890930cb2c332c256175))
* fix imports, fix demos, unpin y-prosemirror ([681aa57](https://github.com/ueberdosis/tiptap/commit/681aa577bff500015c3f925e300c55a71c73efaf))
* fix newline stripping via insertContent ([8954007](https://github.com/ueberdosis/tiptap/commit/8954007b2b92b040d69b26a0866ae58fabf5e512))



# [2.2.0-rc.8](https://github.com/ueberdosis/tiptap/compare/v2.1.14...v2.2.0-rc.8) (2024-01-08)



# [2.2.0-rc.7](https://github.com/ueberdosis/tiptap/compare/v2.2.0-rc.6...v2.2.0-rc.7) (2023-11-27)



# [2.2.0-rc.6](https://github.com/ueberdosis/tiptap/compare/v2.2.0-rc.5...v2.2.0-rc.6) (2023-11-23)



# [2.2.0-rc.4](https://github.com/ueberdosis/tiptap/compare/v2.1.11...v2.2.0-rc.4) (2023-10-10)



# [2.2.0-rc.3](https://github.com/ueberdosis/tiptap/compare/v2.2.0-rc.2...v2.2.0-rc.3) (2023-08-18)



# [2.2.0-rc.1](https://github.com/ueberdosis/tiptap/compare/v2.2.0-rc.0...v2.2.0-rc.1) (2023-08-18)



# [2.2.0-rc.0](https://github.com/ueberdosis/tiptap/compare/v2.1.5...v2.2.0-rc.0) (2023-08-18)


### Features

* **placeholder:** allow editor-is-empty class on any node ([#4335](https://github.com/ueberdosis/tiptap/issues/4335)) ([ff929b1](https://github.com/ueberdosis/tiptap/commit/ff929b179de930619005a773bb4186ae2aa2ec58))





## [2.1.16](https://github.com/ueberdosis/tiptap/compare/v2.1.15...v2.1.16) (2024-01-10)


### Bug Fixes

* **core:** fix new lines being added via elementFromString ([#4767](https://github.com/ueberdosis/tiptap/issues/4767)) ([2235908](https://github.com/ueberdosis/tiptap/commit/2235908c28f388eda041d1d5d017554d513fe909))





## [2.1.15](https://github.com/ueberdosis/tiptap/compare/v2.1.14...v2.1.15) (2024-01-08)


### Bug Fixes

* **core:** fix insertContentAt keeping new lines in html content ([#4465](https://github.com/ueberdosis/tiptap/issues/4465)) ([135a12f](https://github.com/ueberdosis/tiptap/commit/135a12f7aa2df839a0b619704110a360b980c738))
* **link:** fix tests ([d495d92](https://github.com/ueberdosis/tiptap/commit/d495d92a1f7b1c51e09ac8f4934e15a2d1cf070d))





## [2.1.14](https://github.com/ueberdosis/tiptap/compare/v2.1.13...v2.1.14) (2024-01-08)


### Bug Fixes

* **typography:** require spaces after divisions to not break date formats ([#4696](https://github.com/ueberdosis/tiptap/issues/4696)) ([f6d7e00](https://github.com/ueberdosis/tiptap/commit/f6d7e00a746a67fa440a3fa0f5362295959873d2))





## [2.1.13](https://github.com/ueberdosis/tiptap/compare/v2.1.12...v2.1.13) (2023-11-30)

**Note:** Version bump only for package tiptap-demos





## [2.1.12](https://github.com/ueberdosis/tiptap/compare/v2.1.11...v2.1.12) (2023-10-11)

**Note:** Version bump only for package tiptap-demos





## [2.1.11](https://github.com/ueberdosis/tiptap/compare/v2.1.10...v2.1.11) (2023-09-20)


### Reverts

* Revert "v2.2.11" ([6aa755a](https://github.com/ueberdosis/tiptap/commit/6aa755a04b9955fc175c7ab33dee527d0d5deef0))





## [2.1.10](https://github.com/ueberdosis/tiptap/compare/v2.1.9...v2.1.10) (2023-09-15)

**Note:** Version bump only for package tiptap-demos





## [2.1.9](https://github.com/ueberdosis/tiptap/compare/v2.1.8...v2.1.9) (2023-09-14)

**Note:** Version bump only for package tiptap-demos





## [2.1.8](https://github.com/ueberdosis/tiptap-workspace/compare/v2.1.7...v2.1.8) (2023-09-04)

**Note:** Version bump only for package tiptap-demos





## [2.1.7](https://github.com/ueberdosis/tiptap-workspace/compare/v2.1.6...v2.1.7) (2023-09-04)

**Note:** Version bump only for package tiptap-demos





## [2.1.6](https://github.com/ueberdosis/tiptap/compare/v2.1.5...v2.1.6) (2023-08-18)

**Note:** Version bump only for package tiptap-demos





# [2.2.0-rc.2](https://github.com/ueberdosis/tiptap/compare/v2.1.6...v2.2.0-rc.2) (2023-08-18)



# [2.2.0-rc.1](https://github.com/ueberdosis/tiptap/compare/v2.2.0-rc.0...v2.2.0-rc.1) (2023-08-18)



# [2.2.0-rc.0](https://github.com/ueberdosis/tiptap/compare/v2.1.5...v2.2.0-rc.0) (2023-08-18)


### Features

* **placeholder:** allow editor-is-empty class on any node ([#4335](https://github.com/ueberdosis/tiptap/issues/4335)) ([ff929b1](https://github.com/ueberdosis/tiptap/commit/ff929b179de930619005a773bb4186ae2aa2ec58))





# [2.2.0-rc.1](https://github.com/ueberdosis/tiptap/compare/v2.2.0-rc.0...v2.2.0-rc.1) (2023-08-18)

**Note:** Version bump only for package tiptap-demos


# [2.2.0-rc.0](https://github.com/ueberdosis/tiptap/compare/v2.1.5...v2.2.0-rc.0) (2023-08-18)


### Features

* **placeholder:** allow editor-is-empty class on any node ([#4335](https://github.com/ueberdosis/tiptap/issues/4335)) ([ff929b1](https://github.com/ueberdosis/tiptap/commit/ff929b179de930619005a773bb4186ae2aa2ec58))






## [2.1.6](https://github.com/ueberdosis/tiptap/compare/v2.1.5...v2.1.6) (2023-08-18)

**Note:** Version bump only for package tiptap-demos




## [2.1.5](https://github.com/ueberdosis/tiptap/compare/v2.1.4...v2.1.5) (2023-08-18)

**Note:** Version bump only for package tiptap-demos





## [2.1.4](https://github.com/ueberdosis/tiptap/compare/v2.1.3...v2.1.4) (2023-08-18)

**Note:** Version bump only for package tiptap-demos





## [2.1.3](https://github.com/ueberdosis/tiptap/compare/v2.1.2...v2.1.3) (2023-08-18)

**Note:** Version bump only for package tiptap-demos





## [2.1.2](https://github.com/ueberdosis/tiptap/compare/v2.1.1...v2.1.2) (2023-08-17)


### Bug Fixes

* **core:** fix error when merging class attributes ([#4340](https://github.com/ueberdosis/tiptap/issues/4340)) ([a251946](https://github.com/ueberdosis/tiptap/commit/a2519468589e2baa44901a66a3a06b24dc8626d6))





## [2.1.1](https://github.com/ueberdosis/tiptap/compare/v2.1.0...v2.1.1) (2023-08-16)

**Note:** Version bump only for package tiptap-demos





# [2.1.0](https://github.com/ueberdosis/tiptap-workspace/compare/v2.1.0-rc.14...v2.1.0) (2023-08-16)

**Note:** Version bump only for package tiptap-demos





# [2.1.0-rc.14](https://github.com/ueberdosis/tiptap-workspace/compare/v2.1.0-rc.13...v2.1.0-rc.14) (2023-08-11)

**Note:** Version bump only for package tiptap-demos





# [2.1.0-rc.13](https://github.com/ueberdosis/tiptap-workspace/compare/v2.0.4...v2.1.0-rc.13) (2023-08-11)


### Bug Fixes

* **demos:** add missing extensions ([6383fd5](https://github.com/ueberdosis/tiptap-workspace/commit/6383fd54080b2ad555286cd0e7c4ad880200200f))
* **demos:** update deps ([05a2edf](https://github.com/ueberdosis/tiptap-workspace/commit/05a2edfc16e297effa86d1583fb1680be0320f25))
* **strikethrough:** update strikethrough shortcut ([#4288](https://github.com/ueberdosis/tiptap-workspace/issues/4288)) ([fd35db4](https://github.com/ueberdosis/tiptap-workspace/commit/fd35db4d090d9fdfef1196fb1f6f858f13cf53d1))



# [2.1.0-rc.12](https://github.com/ueberdosis/tiptap-workspace/compare/v2.1.0-rc.11...v2.1.0-rc.12) (2023-07-14)



# [2.1.0-rc.11](https://github.com/ueberdosis/tiptap-workspace/compare/v2.1.0-rc.10...v2.1.0-rc.11) (2023-07-07)


### Bug Fixes

* **tests:** fix link rel tests ([c1d1854](https://github.com/ueberdosis/tiptap-workspace/commit/c1d18543b03b1fb6b99a2f3546aa5da10c919920))



# [2.1.0-rc.10](https://github.com/ueberdosis/tiptap-workspace/compare/v2.1.0-rc.9...v2.1.0-rc.10) (2023-07-07)


### Bug Fixes

* **react:** check props.clientRect before creating ReactRenderer ([#4138](https://github.com/ueberdosis/tiptap-workspace/issues/4138)) ([d710846](https://github.com/ueberdosis/tiptap-workspace/commit/d710846ecb6a3059dfbc21300b9a4b887a8defa3))



# [2.1.0-rc.9](https://github.com/ueberdosis/tiptap-workspace/compare/v2.1.0-rc.8...v2.1.0-rc.9) (2023-06-15)



# [2.1.0-rc.8](https://github.com/ueberdosis/tiptap-workspace/compare/v2.1.0-rc.7...v2.1.0-rc.8) (2023-05-25)



# [2.1.0-rc.5](https://github.com/ueberdosis/tiptap-workspace/compare/v2.1.0-rc.4...v2.1.0-rc.5) (2023-05-25)


### Features

* add tiptap class ([614fc80](https://github.com/ueberdosis/tiptap-workspace/commit/614fc8082c376bf3c40a05c23ceda6b4a6fbf8d0))



# [2.1.0-rc.4](https://github.com/ueberdosis/tiptap-workspace/compare/v2.1.0-rc.3...v2.1.0-rc.4) (2023-04-27)



# [2.1.0-rc.3](https://github.com/ueberdosis/tiptap-workspace/compare/v2.1.0-rc.2...v2.1.0-rc.3) (2023-04-26)



# [2.1.0-rc.2](https://github.com/ueberdosis/tiptap-workspace/compare/v2.0.3...v2.1.0-rc.2) (2023-04-26)


### Bug Fixes

* **extension-link:** fix link not being kept when pasting url with link ([#3975](https://github.com/ueberdosis/tiptap-workspace/issues/3975)) ([e7d7d49](https://github.com/ueberdosis/tiptap-workspace/commit/e7d7d496376c8c11e24c342e20bd179a6ea7dcee))



# [2.1.0-rc.1](https://github.com/ueberdosis/tiptap-workspace/compare/v2.1.0-rc.0...v2.1.0-rc.1) (2023-04-12)


### Bug Fixes

* **bubble-menu:** fix debounce not working with collab/collaboration cursor ([#3956](https://github.com/ueberdosis/tiptap-workspace/issues/3956)) ([e8cef04](https://github.com/ueberdosis/tiptap-workspace/commit/e8cef0404b5039ec2657536976b8b31931afd337))



# [2.1.0-rc.0](https://github.com/ueberdosis/tiptap-workspace/compare/v2.0.2...v2.1.0-rc.0) (2023-04-05)


### Bug Fixes

* clear nodes when cursor at start of empty isolating parent ([#3943](https://github.com/ueberdosis/tiptap-workspace/issues/3943)) ([7278ee2](https://github.com/ueberdosis/tiptap-workspace/commit/7278ee2b05de2f96efddf3b1dc3bfd3d52262cbb))
* Update peerDependencies to fix lerna version tasks ([#3914](https://github.com/ueberdosis/tiptap-workspace/issues/3914)) ([0c1bba3](https://github.com/ueberdosis/tiptap-workspace/commit/0c1bba3137b535776bcef95ff3c55e13f5a2db46))





# [2.1.0-rc.12](https://github.com/ueberdosis/tiptap-workspace/compare/v2.1.0-rc.11...v2.1.0-rc.12) (2023-07-14)

**Note:** Version bump only for package tiptap-demos





# [2.1.0-rc.11](https://github.com/ueberdosis/tiptap/compare/v2.1.0-rc.10...v2.1.0-rc.11) (2023-07-07)


### Bug Fixes

* **tests:** fix link rel tests ([c1d1854](https://github.com/ueberdosis/tiptap/commit/c1d18543b03b1fb6b99a2f3546aa5da10c919920))





# [2.1.0-rc.10](https://github.com/ueberdosis/tiptap/compare/v2.1.0-rc.9...v2.1.0-rc.10) (2023-07-07)


### Bug Fixes

* **react:** check props.clientRect before creating ReactRenderer ([#4138](https://github.com/ueberdosis/tiptap/issues/4138)) ([d710846](https://github.com/ueberdosis/tiptap/commit/d710846ecb6a3059dfbc21300b9a4b887a8defa3))





# [2.1.0-rc.9](https://github.com/ueberdosis/tiptap/compare/v2.1.0-rc.8...v2.1.0-rc.9) (2023-06-15)

**Note:** Version bump only for package tiptap-demos





# [2.1.0-rc.8](https://github.com/ueberdosis/tiptap/compare/v2.1.0-rc.7...v2.1.0-rc.8) (2023-05-25)

**Note:** Version bump only for package tiptap-demos





# [2.1.0-rc.7](https://github.com/ueberdosis/tiptap/compare/v2.1.0-rc.6...v2.1.0-rc.7) (2023-05-25)

**Note:** Version bump only for package tiptap-demos





# [2.1.0-rc.6](https://github.com/ueberdosis/tiptap/compare/v2.1.0-rc.5...v2.1.0-rc.6) (2023-05-25)

**Note:** Version bump only for package tiptap-demos





# [2.1.0-rc.5](https://github.com/ueberdosis/tiptap/compare/v2.1.0-rc.4...v2.1.0-rc.5) (2023-05-25)


### Features

* add tiptap class ([614fc80](https://github.com/ueberdosis/tiptap/commit/614fc8082c376bf3c40a05c23ceda6b4a6fbf8d0))





# [2.1.0-rc.4](https://github.com/ueberdosis/tiptap/compare/v2.1.0-rc.3...v2.1.0-rc.4) (2023-04-27)

**Note:** Version bump only for package tiptap-demos





# [2.1.0-rc.3](https://github.com/ueberdosis/tiptap/compare/v2.1.0-rc.2...v2.1.0-rc.3) (2023-04-26)

**Note:** Version bump only for package tiptap-demos





# [2.1.0-rc.2](https://github.com/ueberdosis/tiptap/compare/v2.0.3...v2.1.0-rc.2) (2023-04-26)


### Bug Fixes

* **extension-link:** fix link not being kept when pasting url with link ([#3975](https://github.com/ueberdosis/tiptap/issues/3975)) ([e7d7d49](https://github.com/ueberdosis/tiptap/commit/e7d7d496376c8c11e24c342e20bd179a6ea7dcee))



# [2.1.0-rc.1](https://github.com/ueberdosis/tiptap/compare/v2.1.0-rc.0...v2.1.0-rc.1) (2023-04-12)


### Bug Fixes

* **bubble-menu:** fix debounce not working with collab/collaboration cursor ([#3956](https://github.com/ueberdosis/tiptap/issues/3956)) ([e8cef04](https://github.com/ueberdosis/tiptap/commit/e8cef0404b5039ec2657536976b8b31931afd337))



# [2.1.0-rc.0](https://github.com/ueberdosis/tiptap/compare/v2.0.2...v2.1.0-rc.0) (2023-04-05)


### Bug Fixes

* clear nodes when cursor at start of empty isolating parent ([#3943](https://github.com/ueberdosis/tiptap/issues/3943)) ([7278ee2](https://github.com/ueberdosis/tiptap/commit/7278ee2b05de2f96efddf3b1dc3bfd3d52262cbb))
* Update peerDependencies to fix lerna version tasks ([#3914](https://github.com/ueberdosis/tiptap/issues/3914)) ([0c1bba3](https://github.com/ueberdosis/tiptap/commit/0c1bba3137b535776bcef95ff3c55e13f5a2db46))









# [2.1.0-rc.0](https://github.com/ueberdosis/tiptap/compare/v2.0.2...v2.1.0-rc.0) (2023-04-05)


### Bug Fixes

* clear nodes when cursor at start of empty isolating parent ([#3943](https://github.com/ueberdosis/tiptap/issues/3943)) ([7278ee2](https://github.com/ueberdosis/tiptap/commit/7278ee2b05de2f96efddf3b1dc3bfd3d52262cbb))
* **bubble-menu:** fix debounce not working with collab/collaboration cursor ([#3956](https://github.com/ueberdosis/tiptap/issues/3956)) ([a78f8cd](https://github.com/ueberdosis/tiptap/commit/a78f8cd9646008e4db938fa3c22b0714c8bb5849))




## [2.0.3](https://github.com/ueberdosis/tiptap/compare/v2.0.2...v2.0.3) (2023-04-13)


### Bug Fixes

* **bubble-menu:** fix debounce not working with collab/collaboration cursor ([#3956](https://github.com/ueberdosis/tiptap/issues/3956)) ([e8cef04](https://github.com/ueberdosis/tiptap/commit/e8cef0404b5039ec2657536976b8b31931afd337))





## [2.0.2](https://github.com/ueberdosis/tiptap/compare/v2.0.1...v2.0.2) (2023-04-03)


### Features

* add box-shadow to collab demo ([c5496c1](https://github.com/ueberdosis/tiptap/commit/c5496c1b27783150dafb5ebdf6bda43648a46316))
* landingpage demo ([#3925](https://github.com/ueberdosis/tiptap/issues/3925)) ([958925f](https://github.com/ueberdosis/tiptap/commit/958925f2560ca786cd0cf52b83b7ae51deb7dd77))
* Tiptap collab demo styling ([87840b0](https://github.com/ueberdosis/tiptap/commit/87840b0f0821ca65d9f104d9c90512021aa70113))





## [2.0.1](https://github.com/ueberdosis/tiptap/compare/v2.0.0...v2.0.1) (2023-03-30)


### Bug Fixes

* Update peerDependencies to fix lerna version tasks ([#3914](https://github.com/ueberdosis/tiptap/issues/3914)) ([0534f76](https://github.com/ueberdosis/tiptap/commit/0534f76401bf5399c01ca7f39d87f7221d91b4f7))





# [2.0.0-beta.220](https://github.com/ueberdosis/tiptap/compare/v2.0.0-beta.219...v2.0.0-beta.220) (2023-02-28)


### Bug Fixes

* **core:**  fix destroyed view causing errors on dispatchTransaction ([#3799](https://github.com/ueberdosis/tiptap/issues/3799)) ([3c07ca0](https://github.com/ueberdosis/tiptap/commit/3c07ca0b9c48cef60d56acdd44812e20e05fc928))
* **tests:** fix tests for lists ([02eec8a](https://github.com/ueberdosis/tiptap/commit/02eec8aaefc2709dc20f91c3c8f9eca84cddc12d))





# [2.0.0-beta.219](https://github.com/ueberdosis/tiptap/compare/v2.0.0-beta.218...v2.0.0-beta.219) (2023-02-27)


### Bug Fixes

* **core:** allow insertContentAt and insertContent text node arrays ([#3790](https://github.com/ueberdosis/tiptap/issues/3790)) ([0300630](https://github.com/ueberdosis/tiptap/commit/0300630a5b04b61d4eef8155f24ca0ef2d683966))


### Features

* [#3540](https://github.com/ueberdosis/tiptap/issues/3540) Ability to preserve marks on lists ([#3541](https://github.com/ueberdosis/tiptap/issues/3541)) ([36bb1e1](https://github.com/ueberdosis/tiptap/commit/36bb1e1041f91da6437272e7196702df868eae0f))





# [2.0.0-beta.218](https://github.com/ueberdosis/tiptap/compare/v2.0.0-beta.217...v2.0.0-beta.218) (2023-02-18)

**Note:** Version bump only for package tiptap-demos





# [2.0.0-beta.217](https://github.com/ueberdosis/tiptap/compare/v2.0.0-beta.216...v2.0.0-beta.217) (2023-02-09)

**Note:** Version bump only for package tiptap-demos





# [2.0.0-beta.216](https://github.com/ueberdosis/tiptap/compare/v2.0.0-beta.215...v2.0.0-beta.216) (2023-02-08)

**Note:** Version bump only for package tiptap-demos





# [2.0.0-beta.215](https://github.com/ueberdosis/tiptap/compare/v2.0.0-beta.214...v2.0.0-beta.215) (2023-02-08)

**Note:** Version bump only for package tiptap-demos





# [2.0.0-beta.214](https://github.com/ueberdosis/tiptap/compare/v2.0.0-beta.213...v2.0.0-beta.214) (2023-02-08)

**Note:** Version bump only for package tiptap-demos





# [2.0.0-beta.213](https://github.com/ueberdosis/tiptap/compare/v2.0.0-beta.212...v2.0.0-beta.213) (2023-02-07)

**Note:** Version bump only for package tiptap-demos





# [2.0.0-beta.212](https://github.com/ueberdosis/tiptap/compare/v2.0.0-beta.211...v2.0.0-beta.212) (2023-02-03)

**Note:** Version bump only for package tiptap-demos





# [2.0.0-beta.211](https://github.com/ueberdosis/tiptap/compare/v2.0.0-beta.210...v2.0.0-beta.211) (2023-02-02)

**Note:** Version bump only for package tiptap-demos





# [2.0.0-beta.210](https://github.com/ueberdosis/tiptap/compare/v2.0.0-beta.209...v2.0.0-beta.210) (2023-02-02)


### Features

* **pm:** new prosemirror package for dependency resolving ([f387ad3](https://github.com/ueberdosis/tiptap/commit/f387ad3dd4c2b30eaea33fb0ba0b42e0cd39263b))





# [2.0.0-beta.209](https://github.com/ueberdosis/tiptap/compare/v2.0.0-beta.208...v2.0.0-beta.209) (2022-12-16)

**Note:** Version bump only for package tiptap-demos





# [2.0.0-beta.208](https://github.com/ueberdosis/tiptap/compare/v2.0.0-beta.207...v2.0.0-beta.208) (2022-12-16)

**Note:** Version bump only for package tiptap-demos





# [2.0.0-beta.207](https://github.com/ueberdosis/tiptap/compare/v2.0.0-beta.206...v2.0.0-beta.207) (2022-12-08)

**Note:** Version bump only for package tiptap-demos





# [2.0.0-beta.206](https://github.com/ueberdosis/tiptap/compare/v2.0.0-beta.205...v2.0.0-beta.206) (2022-12-08)

**Note:** Version bump only for package tiptap-demos





# [2.0.0-beta.205](https://github.com/ueberdosis/tiptap/compare/v2.0.0-beta.204...v2.0.0-beta.205) (2022-12-05)

**Note:** Version bump only for package tiptap-demos





# [2.0.0-beta.204](https://github.com/ueberdosis/tiptap/compare/v2.0.0-beta.203...v2.0.0-beta.204) (2022-11-25)


### Bug Fixes

* **tests:** fix autolink validation test ([5150095](https://github.com/ueberdosis/tiptap/commit/5150095c6b510c080f4aa35f54d2387543f86da8))





# [2.0.0-beta.203](https://github.com/ueberdosis/tiptap/compare/v2.0.0-beta.202...v2.0.0-beta.203) (2022-11-24)


### Bug Fixes

* **extension/table:** move dependency from @_ueberdosis to [@tiptap](https://github.com/tiptap) ([#3448](https://github.com/ueberdosis/tiptap/issues/3448)) ([31c3a9a](https://github.com/ueberdosis/tiptap/commit/31c3a9aad9eb37f445eadcd27135611291178ca6))





# [2.0.0-beta.202](https://github.com/ueberdosis/tiptap/compare/v2.0.0-beta.201...v2.0.0-beta.202) (2022-11-04)

**Note:** Version bump only for package tiptap-demos





# [2.0.0-beta.201](https://github.com/ueberdosis/tiptap/compare/v2.0.0-beta.200...v2.0.0-beta.201) (2022-11-04)

**Note:** Version bump only for package tiptap-demos





# [2.0.0-beta.200](https://github.com/ueberdosis/tiptap/compare/v2.0.0-beta.199...v2.0.0-beta.200) (2022-11-04)

**Note:** Version bump only for package tiptap-demos





# [2.0.0-beta.199](https://github.com/ueberdosis/tiptap/compare/v2.0.0-beta.198...v2.0.0-beta.199) (2022-09-30)

**Note:** Version bump only for package tiptap-demos





# [2.0.0-beta.198](https://github.com/ueberdosis/tiptap/compare/v2.0.0-beta.197...v2.0.0-beta.198) (2022-09-29)

**Note:** Version bump only for package tiptap-demos





# [2.0.0-beta.197](https://github.com/ueberdosis/tiptap/compare/v2.0.0-beta.196...v2.0.0-beta.197) (2022-09-26)


### Bug Fixes

* **core:** Can() does not work for setting marks ([#3223](https://github.com/ueberdosis/tiptap/issues/3223)) ([17a41da](https://github.com/ueberdosis/tiptap/commit/17a41da5a7a14879cf490c81914084791c4c494c))





# [2.0.0-beta.196](https://github.com/ueberdosis/tiptap/compare/v2.0.0-beta.195...v2.0.0-beta.196) (2022-09-20)

**Note:** Version bump only for package tiptap-demos





# [2.0.0-beta.195](https://github.com/ueberdosis/tiptap/compare/v2.0.0-beta.194...v2.0.0-beta.195) (2022-09-14)


### Bug Fixes

* **extension/bubble-menu:** :bug: fix bubble menu and floating menu being available when editor not editable ([#3195](https://github.com/ueberdosis/tiptap/issues/3195)) ([fa96749](https://github.com/ueberdosis/tiptap/commit/fa96749ce22ec67125da491cfeeb38623b9f0d6e))





# [2.0.0-beta.194](https://github.com/ueberdosis/tiptap/compare/v2.0.0-beta.193...v2.0.0-beta.194) (2022-09-11)

**Note:** Version bump only for package tiptap-demos





# [2.0.0-beta.193](https://github.com/ueberdosis/tiptap/compare/v0.1.2...v2.0.0-beta.193) (2022-09-10)


### Bug Fixes

* bump documents ([43611ea](https://github.com/ueberdosis/tiptap/commit/43611ea2e70d3dc66ff907ba7ca377bf74814543))
* disable broken tests for experiements with further todo message ([b8ae9e2](https://github.com/ueberdosis/tiptap/commit/b8ae9e27622857093c6ca539901956da5cc291e5))
* don’t check for active node in wrapIn command, fix [#1059](https://github.com/ueberdosis/tiptap/issues/1059) ([170ec4b](https://github.com/ueberdosis/tiptap/commit/170ec4be5b3c8362890ca3100a223b505f788381))
* **extension/collaboration:** :ambulance: pin y-prosemirror version to 1.0.20 to fix broken functionality with vue ([5989f3b](https://github.com/ueberdosis/tiptap/commit/5989f3b780bb64b2884d81dcd41a95d98a0714b2))
* fix RangeError bug when selecting all text, fix [#2490](https://github.com/ueberdosis/tiptap/issues/2490) ([70422dd](https://github.com/ueberdosis/tiptap/commit/70422dd107ed1ecdd8dfe41a8a93297124d2f1e0))
* **maintainment:** fix cjs issues with prosemirror-tables ([eb92597](https://github.com/ueberdosis/tiptap/commit/eb925976038fbf59f6ba333ccc57ea84113da00e))
* remove some magic strings ([6c34dec](https://github.com/ueberdosis/tiptap/commit/6c34dec33ac39c9f037a0a72e4525f3fc6d422bf))
* **suggestion:** :bug: make clientrect prop optional as it can potentially be undefined ([#2813](https://github.com/ueberdosis/tiptap/issues/2813)) ([f019f70](https://github.com/ueberdosis/tiptap/commit/f019f70a19c34715e2d5c3921d348e11c7ac51a3)), closes [#2795](https://github.com/ueberdosis/tiptap/issues/2795)
* temp fix collaboration demo ([4528756](https://github.com/ueberdosis/tiptap/commit/45287563f3cfb389095a2794cb2001d65e56d633))


### Features

* Add extension storage ([#2069](https://github.com/ueberdosis/tiptap/issues/2069)) ([7ffabf2](https://github.com/ueberdosis/tiptap/commit/7ffabf251c408a652eec1931cc78a8bd43cccb67))
* add getText() and generateText() methods (fix [#1428](https://github.com/ueberdosis/tiptap/issues/1428)) ([#1875](https://github.com/ueberdosis/tiptap/issues/1875)) ([fe6a3e7](https://github.com/ueberdosis/tiptap/commit/fe6a3e7491f6a42123d3d8a92ab588f2a40d7799))
* add some improvements to `CharacterCount` extension ([#2256](https://github.com/ueberdosis/tiptap/issues/2256)), fix [#1049](https://github.com/ueberdosis/tiptap/issues/1049), fix [#1550](https://github.com/ueberdosis/tiptap/issues/1550), fix [#1839](https://github.com/ueberdosis/tiptap/issues/1839), fix [#2245](https://github.com/ueberdosis/tiptap/issues/2245) ([5daa870](https://github.com/ueberdosis/tiptap/commit/5daa870b0906f0387fe07041681bc6f5b3774617))
* Add support for autolink ([#2226](https://github.com/ueberdosis/tiptap/issues/2226)) ([3d68981](https://github.com/ueberdosis/tiptap/commit/3d68981b47d087fff40549d2143eb952fc9e0a50))
* **extension-link:** :sparkles: add validate option to link extension ([23e67ad](https://github.com/ueberdosis/tiptap/commit/23e67adfa730df7364bc31220d0ed0e8ea522593)), closes [#2779](https://github.com/ueberdosis/tiptap/issues/2779)
* **extension/youtube:** :sparkles: new youtube embed extension ([#2814](https://github.com/ueberdosis/tiptap/issues/2814)) ([1c0554b](https://github.com/ueberdosis/tiptap/commit/1c0554b7c06d80145274353e58d56608b097fbe4))
* Integrate input rules and paste rules into the core ([#1997](https://github.com/ueberdosis/tiptap/issues/1997)) ([723b955](https://github.com/ueberdosis/tiptap/commit/723b955cecc5c92c8aad897ce16c60fb62976571))
* parseHTML for attributes should return the value instead of an object now, fix [#1863](https://github.com/ueberdosis/tiptap/issues/1863) ([8a3b47a](https://github.com/ueberdosis/tiptap/commit/8a3b47a529d28b28b50d634c6ff69b8e5aad3080))<|MERGE_RESOLUTION|>--- conflicted
+++ resolved
@@ -3,8 +3,6 @@
 All notable changes to this project will be documented in this file.
 See [Conventional Commits](https://conventionalcommits.org) for commit guidelines.
 
-<<<<<<< HEAD
-=======
 ## [2.2.5](https://github.com/ueberdosis/tiptap/compare/v2.2.4...v2.2.5) (2024-04-05)
 
 **Note:** Version bump only for package tiptap-demos
@@ -32,7 +30,6 @@
 
 
 
->>>>>>> ee645c1e
 ## [2.2.2](https://github.com/ueberdosis/tiptap/compare/v2.2.1...v2.2.2) (2024-02-07)
 
 **Note:** Version bump only for package tiptap-demos
